workspace = { members = ["temboclient", "tembodataclient"] }
[package]
name = "tembo-cli"
<<<<<<< HEAD
version = "0.12.1"
=======
version = "0.13.0"
>>>>>>> 742d9784
edition = "2021"
authors = ["Tembo.io"]
description = "The CLI for Tembo"
homepage = "https://www.tembo.io"
license = "MIT"
readme = "README.md"
repository = "https://github.com/tembo-io/tembo-cli"

# See more keys and their definitions at https://doc.rust-lang.org/cargo/reference/manifest.html

[[bin]]
name = "tembo"
path = "src/main.rs"

[dependencies]
anyhow = "1.0.71"
clap = { version = "4.3.12", features = ["cargo", "wrap_help", "derive"] }
clap_complete = "4.3.2"
serde = { version = "1.0", features = ["derive"] }
serde_json = "1.0.91"
serde_yaml = "0.9.17"
home = "0.5.5"
spinners = "4.1.0"
semver = "1.0.18"
mockall = "0.11.4"
toml = "0.7.6"
chrono = { version = "0.4.29", features = ["serde"] }
simplelog = { version = "^0.12.1", features = ["paris"] }
clerk-rs = "0.1.7"
jsonwebtoken = "8.3.0"
reqwest = { version = "^0.11", default-features = false, features = [
  "cookies",
  "default-tls",
  "blocking",
] }
hyper = "0.14.27"
rpassword = "7.2.0"
jwt = "0.16.0"
dateparser = "0.2.0"
log = "0.4.20"
tera = "1.0"
curl = "0.4.44"
temboclient = { version = "1.0.0", path = "temboclient" }
tembodataclient = { version = "0.0.1", path = "tembodataclient" }
tokio = { version = "1.26.0", features = [
    "rt",
    "rt-multi-thread",
    "macros",
    "sync",
] }
controller = "0.26.1"
sqlx = { version = "0.7.3", features = ["runtime-tokio-native-tls", "postgres", "chrono", "json"] }
base64 = "0.21.5"

[dev-dependencies]
assert_cmd = "2.0.8"
openssl = "0.10.62"
postgres-openssl = "0.5.0"
predicates = "2.1.5"
tokio-postgres = "0.7.10"<|MERGE_RESOLUTION|>--- conflicted
+++ resolved
@@ -1,11 +1,7 @@
 workspace = { members = ["temboclient", "tembodataclient"] }
 [package]
 name = "tembo-cli"
-<<<<<<< HEAD
-version = "0.12.1"
-=======
-version = "0.13.0"
->>>>>>> 742d9784
+version = "0.13.1"
 edition = "2021"
 authors = ["Tembo.io"]
 description = "The CLI for Tembo"
