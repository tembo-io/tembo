workspace = { members = ["temboclient", "tembodataclient"] }
[package]
name = "tembo-cli"
version = "0.20.5"
edition = "2021"
authors = ["Tembo.io"]
description = "The CLI for Tembo"
homepage = "https://www.tembo.io"
license = "MIT"
readme = "README.md"
repository = "https://github.com/tembo-io/tembo-cli"

# See more keys and their definitions at https://doc.rust-lang.org/cargo/reference/manifest.html

[[bin]]
name = "tembo"
path = "src/main.rs"

[lib]
name = "tembo"
path = "src/lib.rs"

[dependencies]
anyhow = "1.0.71"
actix-web = "4.5.1"
actix-service = "2.0.2"
webbrowser = "0.8.12"
clap = { version = "4.3.12", features = ["cargo", "wrap_help", "derive"] }
futures = "0.3.30"
actix-cors = "0.7.0"
clap_complete = "4.3.2"
serde = { version = "1.0", features = ["derive"] }
prettytable-rs = "0.10.0"
serde_json = "1.0.91"
crossterm = "0.27.0"
serde_yaml = "0.9.17"
home = "0.5.5"
semver = "1.0.18"
mockall = "0.11.4"
toml = "0.7.6"
chrono = { version = "0.4.29", features = ["serde"] }
simplelog = { version = "^0.12.1", features = ["paris"] }
clerk-rs = "0.1.7"
jsonwebtoken = "8.3.0"
reqwest = { version = "^0.11", default-features = false, features = [
  "cookies",
  "default-tls",
  "blocking",
] }
hyper = "0.14.27"
rpassword = "7.2.0"
jwt = "0.16.0"
dateparser = "0.2.0"
log = "0.4.20"
tera = "1.18.1"
curl = "0.4.44"
temboclient = { version = "1.0.2", path = "temboclient" }
tembodataclient = { version = "0.0.2", path = "tembodataclient" }
tokio = { version = "1.26.0", features = [
    "rt",
    "rt-multi-thread",
    "macros",
    "sync",
] }
tungstenite ="0.21.0"
futures-util = "0.3.30"
dirs = "5.0.1"
controller = "0.47.0"
sqlx = { version = "0.7.3", features = ["runtime-tokio-native-tls", "postgres", "chrono", "json"] }
base64 = "0.21.5"
colorful = "0.2.2"
cli-table = "0.4.7"
tokio-tungstenite = { version = "0.21.0", features = ["native-tls"] }
tiny-gradient = "0.1.0"
urlencoding = "2.1.3"
spinoff = "0.8.0"
k8s-openapi = { version = "0.18.0", features = ["v1_25", "schemars"], default-features = false }
tembo-stacks = "0.7.0"
itertools = "0.12.1"
random-string = "1.1.0"
test-case = "=2.0.0-rc2"
<<<<<<< HEAD
clap-markdown = { git = "https://github.com/tembo-io/clap-markdown.git", branch = "main" }
url = "2.5.0"
rand = "0.8.5"
=======
clap-markdown = { git = "https://github.com/tembo-io/clap-markdown.git", branch = "main", version = "0.1.3" }
>>>>>>> aeab6b12

[target.aarch64-unknown-linux-musl.dependencies]
openssl = { version = "0.10", features = ["vendored"] }

[target.aarch64-apple-darwin.dependencies]
openssl = { version = "0.10", features = ["vendored"] }

[target.x86_64-apple-darwin.dependencies]
openssl = { version = "0.10", features = ["vendored"] }

[target.x86_64-pc-windows-msvc.dependencies]
openssl = { version = "0.10", features = ["vendored"] }

[dev-dependencies]
assert_cmd = "2.0.8"
predicates = "2.1.5"
rstest = "0.18"

# We can't run integration tests in parallel currently since there are
# conflicts in containers (like traefik) provisioned by various tests
[env]
RUST_TEST_THREADS = "1"<|MERGE_RESOLUTION|>--- conflicted
+++ resolved
@@ -79,13 +79,9 @@
 itertools = "0.12.1"
 random-string = "1.1.0"
 test-case = "=2.0.0-rc2"
-<<<<<<< HEAD
-clap-markdown = { git = "https://github.com/tembo-io/clap-markdown.git", branch = "main" }
+clap-markdown = { git = "https://github.com/tembo-io/clap-markdown.git", branch = "main", version = "0.1.3" }
 url = "2.5.0"
 rand = "0.8.5"
-=======
-clap-markdown = { git = "https://github.com/tembo-io/clap-markdown.git", branch = "main", version = "0.1.3" }
->>>>>>> aeab6b12
 
 [target.aarch64-unknown-linux-musl.dependencies]
 openssl = { version = "0.10", features = ["vendored"] }
