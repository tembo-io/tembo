use assert_cmd::Command;
use random_string::generate;
use std::env;
use std::error::Error;
use std::fs::File;
use std::io::{Read, Write};
use std::path::PathBuf;
use std::time::Duration;
use tembo::cli::context::{
    get_current_context, tembo_context_file_path, tembo_credentials_file_path, Environment,
    CONTEXT_EXAMPLE_TEXT, CREDENTIALS_EXAMPLE_TEXT,
};
use temboclient::apis::configuration::Configuration;
use temboclient::apis::instance_api::get_all;
use temboclient::models::{Instance, State};

const CARGO_BIN: &str = "tembo";

#[tokio::test]
async fn minimal_cloud() -> Result<(), Box<dyn Error>> {
    let root_dir = env!("CARGO_MANIFEST_DIR");
    let test_dir = PathBuf::from(root_dir).join("examples").join("minimal");

    env::set_current_dir(&test_dir)?;
    
    let mut cmd = Command::cargo_bin(CARGO_BIN)?;
    cmd.arg("init");
    cmd.assert().success();

    replace_file(tembo_context_file_path(), CONTEXT_EXAMPLE_TEXT)?;
    replace_file(tembo_credentials_file_path(), CREDENTIALS_EXAMPLE_TEXT)?;

    // tembo init

    let charset = "abcdefghijklmnopqrstuvwxyz";
    let instance_name = format!("e2e-cli-{}", generate(10, charset));

    setup_env(&instance_name)?;

    // tembo context set --name prod
    let mut cmd = Command::cargo_bin(CARGO_BIN)?;
    cmd.arg("context");
    cmd.arg("set");
    cmd.arg("--name");
    cmd.arg("prod");
    cmd.assert().success();

    // tembo apply
    let mut cmd = Command::cargo_bin(CARGO_BIN).unwrap();
    cmd.arg("apply");

    let output = cmd.output()?;
<<<<<<< HEAD
    println!("Output: {}", String::from_utf8_lossy(&output.stdout));
=======
    assert!(output.status.success(), "`tembo apply` did not succeed");

    if output
        .stdout
        .windows(b"Error creating instance".len())
        .any(|window| window == b"Error creating instance")
    {
        println!("Output: {}", String::from_utf8_lossy(&output.stdout));
        panic!("Error: Instance creation failed");
    }
>>>>>>> 9e3b87a5

    let env = get_current_context()?;
    let profile = env.clone().selected_profile.unwrap();
    let config = Configuration {
        base_path: profile.get_tembo_host(),
        bearer_access_token: Some(profile.tembo_access_token),
        ..Default::default()
    };

    for attempt in 1..=5 {
        let maybe_instance = get_instance(&instance_name, &config, &env).await?;
        if let Some(instance) = maybe_instance {
            println!("Instance is {:?}", instance.state);
            if instance.state == State::Up {
                break;
            }

            if attempt == 5 {
                assert_eq!(instance.state, State::Up, "Instance isn't Up")
            }
        } else if attempt == 5 {
            panic!("Failed to create instance");
        }

        // Wait a bit until trying again
        tokio::time::sleep(Duration::from_secs(30)).await;
    }

    // tembo delete
    let mut cmd = Command::cargo_bin(CARGO_BIN)?;
    cmd.arg("delete");
    let _ = cmd.ok();

    tokio::time::sleep(Duration::from_secs(10)).await;

    let maybe_instance = get_instance(&instance_name, &config, &env).await?;
    if let Some(instance) = maybe_instance {
        assert_eq!(instance.state, State::Deleting, "Instance isn't Deleting")
    } else {
        assert!(true, "Instance isn't Deleting")
    }

    replace_vars_in_file(
        "tembo.toml".to_string(),
        &format!("instance_name = \"{instance_name}\""),
        "instance_name = \"minimal\"",
    )?;

    Ok(())
}

fn setup_env(instance_name: &String) -> Result<(), Box<dyn Error>> {
    replace_vars_in_file(tembo_context_file_path(), "ORG_ID", &env::var("ORG_ID")?)?;

    replace_vars_in_file(
        tembo_credentials_file_path(),
        "ACCESS_TOKEN",
        &env::var("ACCESS_TOKEN")?,
    )?;

    replace_vars_in_file(
        tembo_credentials_file_path(),
        "https://api.tembo.io",
        &env::var("TEMBO_HOST")?,
    )?;

    replace_vars_in_file(
        tembo_credentials_file_path(),
        "https://api.data-1.use1.tembo.io",
        &env::var("TEMBO_DATA_HOST")?,
    )?;

    replace_vars_in_file(
        "tembo.toml".to_string(),
        "instance_name = \"minimal\"",
        &format!("instance_name = \"{instance_name}\""),
    )?;

    replace_vars_in_file(
        "tembo.toml".to_string(),
        "[minimal]",
        &format!("[{instance_name}]"),
    )?;

    Ok(())
}

fn replace_vars_in_file(
    file_path: String,
    word_from: &str,
    word_to: &str,
) -> Result<(), Box<dyn Error>> {
    let mut src = File::open(&file_path)?;
    let mut data = String::new();
    src.read_to_string(&mut data)?;
    drop(src);
    let new_data = data.replace(word_from, word_to);
    let mut dst = File::create(&file_path)?;
    dst.write(new_data.as_bytes())?;
    drop(dst);

    Ok(())
}

fn replace_file(file_path: String, word_to: &str) -> Result<(), Box<dyn Error>> {
    let mut dst = File::create(&file_path)?;
    dst.write_all(word_to.as_bytes())?;
    drop(dst);
    Ok(())
}

pub async fn get_instance(
    instance_name: &str,
    config: &Configuration,
    env: &Environment,
) -> Result<Option<Instance>, anyhow::Error> {
    let v = get_all(config, env.org_id.clone().unwrap().as_str()).await;

    println!("OrgID: {}", env.org_id.clone().unwrap().as_str());

    match v {
        Ok(result) => {
            let maybe_instance = result
                .iter()
                .find(|instance| instance.instance_name == instance_name);

            if let Some(instance) = maybe_instance {
                return Ok(Some(instance.clone()));
            }
        }
        Err(error) => eprintln!("Error getting instance: {}", error),
    };
    Ok(None)
}<|MERGE_RESOLUTION|>--- conflicted
+++ resolved
@@ -50,20 +50,7 @@
     cmd.arg("apply");
 
     let output = cmd.output()?;
-<<<<<<< HEAD
     println!("Output: {}", String::from_utf8_lossy(&output.stdout));
-=======
-    assert!(output.status.success(), "`tembo apply` did not succeed");
-
-    if output
-        .stdout
-        .windows(b"Error creating instance".len())
-        .any(|window| window == b"Error creating instance")
-    {
-        println!("Output: {}", String::from_utf8_lossy(&output.stdout));
-        panic!("Error: Instance creation failed");
-    }
->>>>>>> 9e3b87a5
 
     let env = get_current_context()?;
     let profile = env.clone().selected_profile.unwrap();
