use assert_cmd::Command;
use random_string::generate;
use std::env;
use std::error::Error;
use std::fs::File;
use std::io::{Read, Write};
use std::path::PathBuf;
use std::time::Duration;
use tembo::cli::context::{
    get_current_context, tembo_context_file_path, tembo_credentials_file_path, Environment,
};
use temboclient::apis::configuration::Configuration;
use temboclient::apis::instance_api::get_all;
use temboclient::models::{Instance, State};

const CARGO_BIN: &str = "tembo";

#[tokio::test]
async fn minimal_cloud() -> Result<(), Box<dyn Error>> {
    let root_dir = env!("CARGO_MANIFEST_DIR");
    let test_dir = PathBuf::from(root_dir).join("examples").join("minimal");

    env::set_current_dir(&test_dir)?;
<<<<<<< HEAD
    env::set_var("RUNNING_TESTS", "true");
=======
    let context_example_text = "version = \"1.0\"

[[environment]]
name = 'local'
target = 'docker'
    
[[environment]]
name = 'prod'
target = 'tembo-cloud'
org_id = 'ORG_ID'
profile = 'prod'
set = true";

    let crendentials_example_text = "version = \"1.0\"
    
[[profile]]
name = 'prod'
tembo_access_token = 'ACCESS_TOKEN'
tembo_host = 'https://api.tembo.io'
tembo_data_host = 'https://api.data-1.use1.tembo.io'
";

    replace_file(tembo_context_file_path(), context_example_text)?;
    replace_file(tembo_credentials_file_path(), crendentials_example_text)?;
>>>>>>> 6a29e1e4

    // tembo init
    let mut cmd = Command::cargo_bin(CARGO_BIN)?;
    cmd.arg("init");
    cmd.assert().success();

    let charset = "abcdefghijklmnopqrstuvwxyz";
    let instance_name = generate(10, charset);

    setup_env(&instance_name)?;

    // tembo context set --name prod
    let mut cmd = Command::cargo_bin(CARGO_BIN)?;
    cmd.arg("context");
    cmd.arg("set");
    cmd.arg("--name");
    cmd.arg("prod");
    cmd.assert().success();

    // tembo apply
    let mut cmd = Command::cargo_bin(CARGO_BIN).unwrap();
    cmd.arg("apply");
    cmd.assert().success();

    let env = get_current_context()?;
    println!("{:?}", env);
    let profile = env.clone().selected_profile.unwrap();
    let config = Configuration {
        base_path: profile.get_tembo_host(),
        bearer_access_token: Some(profile.tembo_access_token),
        ..Default::default()
    };

    for attempt in 1..=5 {
        let maybe_instance = get_instance(&instance_name, &config, &env).await?;
        if let Some(instance) = maybe_instance {
            println!("Instance is {:?}", instance.state);
            if instance.state == State::Up {
                break;
            }

            if attempt == 5 {
                assert_eq!(instance.state, State::Up, "Instance isn't Up")
            }
        } else if attempt == 5 {
            panic!("Failed to create instance");
        }

        // Wait a bit until trying again
        tokio::time::sleep(Duration::from_secs(30)).await;
    }

    // tembo delete
    let mut cmd = Command::cargo_bin(CARGO_BIN)?;
    cmd.arg("delete");
    let _ = cmd.ok();

    tokio::time::sleep(Duration::from_secs(10)).await;

    let maybe_instance = get_instance(&instance_name, &config, &env).await?;
    if let Some(instance) = maybe_instance {
        assert_eq!(instance.state, State::Deleting, "Instance isn't Deleting")
    } else {
        assert!(true, "Instance isn't Deleting")
    }
    env::remove_var("RUNNING_TESTS");

    replace_vars_in_file(
        "tembo.toml".to_string(),
        &format!("instance_name = \"{instance_name}\""),
        "instance_name = \"minimal\"",
    )?;

    Ok(())
}

fn setup_env(instance_name: &String) -> Result<(), Box<dyn Error>> {
    replace_vars_in_file(tembo_context_file_path(), "ORG_ID", &env::var("ORG_ID")?)?;

    replace_vars_in_file(
        tembo_credentials_file_path(),
        "ACCESS_TOKEN",
        &env::var("ACCESS_TOKEN")?,
    )?;

    replace_vars_in_file(
        tembo_credentials_file_path(),
        "https://api.tembo.io",
        &env::var("TEMBO_HOST")?,
    )?;

    replace_vars_in_file(
        tembo_credentials_file_path(),
        "https://api.data-1.use1.tembo.io",
        &env::var("TEMBO_DATA_HOST")?,
    )?;

    replace_vars_in_file(
        "tembo.toml".to_string(),
        "instance_name = \"minimal\"",
        &format!("instance_name = \"{instance_name}\""),
    )?;

    Ok(())
}

fn replace_vars_in_file(
    file_path: String,
    word_from: &str,
    word_to: &str,
) -> Result<(), Box<dyn Error>> {
    let mut src = File::open(&file_path)?;
    let mut data = String::new();
    src.read_to_string(&mut data)?;
    drop(src);
    let new_data = data.replace(word_from, word_to);
    let mut dst = File::create(&file_path)?;
    dst.write(new_data.as_bytes())?;
    drop(dst);

    Ok(())
}

fn replace_file(file_path: String, word_to: &str) -> Result<(), Box<dyn Error>> {
    let mut dst = File::create(&file_path)?;
    dst.write_all(word_to.as_bytes())?;
    drop(dst);
    Ok(())
}

pub async fn get_instance(
    instance_name: &str,
    config: &Configuration,
    env: &Environment,
) -> Result<Option<Instance>, anyhow::Error> {
    let v = get_all(config, env.org_id.clone().unwrap().as_str()).await;

    println!("OrgID: {}", env.org_id.clone().unwrap().as_str());

    match v {
        Ok(result) => {
            let maybe_instance = result
                .iter()
                .find(|instance| instance.instance_name == instance_name);

            if let Some(instance) = maybe_instance {
                return Ok(Some(instance.clone()));
            }
        }
        Err(error) => eprintln!("Error getting instance: {}", error),
    };
    Ok(None)
}<|MERGE_RESOLUTION|>--- conflicted
+++ resolved
@@ -21,9 +21,7 @@
     let test_dir = PathBuf::from(root_dir).join("examples").join("minimal");
 
     env::set_current_dir(&test_dir)?;
-<<<<<<< HEAD
-    env::set_var("RUNNING_TESTS", "true");
-=======
+  
     let context_example_text = "version = \"1.0\"
 
 [[environment]]
@@ -48,7 +46,6 @@
 
     replace_file(tembo_context_file_path(), context_example_text)?;
     replace_file(tembo_credentials_file_path(), crendentials_example_text)?;
->>>>>>> 6a29e1e4
 
     // tembo init
     let mut cmd = Command::cargo_bin(CARGO_BIN)?;
