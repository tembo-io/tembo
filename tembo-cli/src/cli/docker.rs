use anyhow::bail;
use anyhow::Error;
use simplelog::*;
use spinners::{Spinner, Spinners};
use std::process::Command as ShellCommand;
use std::process::Output;

pub struct Docker {}

impl Docker {
    pub fn info() -> Output {
        ShellCommand::new("sh")
            .arg("-c")
            .arg("docker info")
            .output()
            .expect("failed to execute process")
    }

    pub fn installed_and_running() -> Result<(), anyhow::Error> {
        info!("Checking requirements: [Docker]");

        let output = Self::info();
        let stdout = String::from_utf8(output.stdout).unwrap();
        let stderr = String::from_utf8(output.stderr).unwrap();

        // determine if docker is installed
        if stdout.is_empty() && !stderr.is_empty() {
            bail!("- Docker is not installed, please visit docker.com to install")
        } else {
            // determine if docker is running
            if !stdout.is_empty() && !stderr.is_empty() {
                let connection_err = stderr.find("Cannot connect to the Docker daemon");

                if connection_err.is_some() {
                    bail!("- Docker is not running, please start it and try again")
                }
            }
        }

        Ok(())
    }

    // Build & run docker image
<<<<<<< HEAD
    pub fn build_run(instance_name: String) -> Result<i32> {
=======
    pub fn build_run(instance_name: String) -> Result<(), anyhow::Error> {
>>>>>>> b427f76c
        let mut sp = Spinner::new(Spinners::Line, "Running Docker Build & Run".into());
        let container_list = Self::container_list_filtered(&instance_name).unwrap();

        if container_list.contains(&instance_name) {
            let container_port = Docker::get_container_port(container_list)?;

            sp.stop_with_message("- Existing container found".to_string());
            Ok(container_port)
        } else {
            let port = Docker::get_available_port()?;

            let command = format!(
                "docker build . -t postgres && docker run --name {} -p {}:{} -d postgres",
                instance_name, port, port
            );
            run_command(&command)?;
            sp.stop_with_message("- Docker Build & Run completed".to_string());
            Ok(port)
        }
    }

    fn get_available_port() -> Result<i32> {
        let ls_command = "docker ps --format '{{.Ports}}'";

        let output = ShellCommand::new("sh")
            .arg("-c")
            .arg(ls_command)
            .output()
            .expect("failed to execute process");
        let stdout = String::from_utf8(output.stdout)?;

        Docker::get_container_port(stdout)
    }

    fn get_container_port(container_list: String) -> Result<i32> {
        if container_list.contains("5432") {
            if container_list.contains("5433") {
                if container_list.contains("5434") {
                    Err(Error::msg(
                        "None of the ports 5432, 5433, 5434 are available!",
                    ))
                } else {
                    Ok(5434)
                }
            } else {
                Ok(5433)
            }
        } else {
            Ok(5432)
        }
    }

    // stop & remove container for given name
    pub fn stop_remove(name: &str) -> Result<(), anyhow::Error> {
        let mut sp = Spinner::new(Spinners::Line, "Stopping & Removing instance".into());

        if !Self::container_list_filtered(name).unwrap().contains(name) {
            sp.stop_with_message(format!("- Tembo instance {} doesn't exist", name));
        } else {
            let mut command: String = String::from("docker stop ");
            command.push_str(name);
            command.push_str(" && docker rm ");
            command.push_str(name);

            let output = ShellCommand::new("sh")
                .arg("-c")
                .arg(&command)
                .output()
                .expect("failed to execute process");

            sp.stop_with_message(format!("- Tembo instance {} stopped & removed", &name));

            let stderr = String::from_utf8(output.stderr).unwrap();

            if !stderr.is_empty() {
                bail!("There was an issue stopping the instance: {}", stderr)
            }
        }

        Ok(())
    }

    #[allow(dead_code)]
    pub fn container_list() -> Result<String, anyhow::Error> {
        let mut ls_command = String::from("cd tembo "); // TODO: does this work for installed crates?
        ls_command.push_str("&& docker ls --all");

        let output = ShellCommand::new("sh")
            .arg("-c")
            .arg(&ls_command)
            .output()
            .expect("failed to execute process");
        let stdout = String::from_utf8(output.stdout);

        Ok(stdout.unwrap())
    }

    pub fn container_list_filtered(name: &str) -> Result<String, anyhow::Error> {
        let ls_command = format!("docker container ls --all -f name={}", name);

        let output = ShellCommand::new("sh")
            .arg("-c")
            .arg(&ls_command)
            .output()
            .expect("failed to execute process");
        let stdout = String::from_utf8(output.stdout);

        Ok(stdout.unwrap())
    }
}

pub fn run_command(command: &str) -> Result<(), anyhow::Error> {
    let output = ShellCommand::new("sh")
        .arg("-c")
        .arg(command)
        .output()
        .expect("failed to execute process");

    // Using output status to determine whether there is an error or not
    // because stderr returns a value even when there is no error
    if !output.status.success() {
        let stderr = String::from_utf8(output.stderr).unwrap();
        bail!("There was an issue running command: {}", stderr)
    }

    Ok(())
}

#[cfg(test)]
mod tests {
    #[test]
    #[ignore] // TODO: implement a mocking library and mock the info function
    fn docker_installed_and_running_test() {
        // without docker installed
        // with docker installed and running
        // with docker installed by not running
    }
}<|MERGE_RESOLUTION|>--- conflicted
+++ resolved
@@ -41,11 +41,7 @@
     }
 
     // Build & run docker image
-<<<<<<< HEAD
-    pub fn build_run(instance_name: String) -> Result<i32> {
-=======
     pub fn build_run(instance_name: String) -> Result<(), anyhow::Error> {
->>>>>>> b427f76c
         let mut sp = Spinner::new(Spinners::Line, "Running Docker Build & Run".into());
         let container_list = Self::container_list_filtered(&instance_name).unwrap();
 
