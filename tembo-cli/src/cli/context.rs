use std::fs;

use anyhow::Error;
use anyhow::{anyhow, bail};
use serde::Deserialize;
use serde::Serialize;

use crate::tui;

pub const CONTEXT_DEFAULT_TEXT: &str = "version = \"1.0\"

[[environment]]
name = 'local'
target = 'docker'
set = true

# [[environment]]
# name = 'prod'
# target = 'tembo-cloud'
# org_id can be found in your tembo cloud url. Example: org_2bVDi36rsJNot2gwzP37enwxzMk
# org_id = 'Org ID here'
# profile = 'prod'
<<<<<<< HEAD
";

// TODO: Move this to a template file
pub const CREDENTIALS_DEFAULT_TEXT: &str = "version = \"1.0\"

# Remove commented out profile to setup your environment

# [[profile]]
# name = 'prod'
# Generate an Access Token either through 'tembo login' or visit 'https://cloud.tembo.io/generate-jwt'
# tembo_access_token = 'Access token here'
# tembo_host = 'https://api.tembo.io'
# tembo_data_host = 'https://api.data-1.use1.tembo.io'
";

pub const CONTEXT_EXAMPLE_TEXT: &str = "version = \"1.0\"

[[environment]]
name = 'local'
target = 'docker'
set = true

[[environment]]
name = 'prod'
target = 'tembo-cloud'
org_id = 'ORG_ID'
profile = 'prod'
";

pub const CREDENTIALS_EXAMPLE_TEXT: &str = "version = \"1.0\"
=======
";

pub const CREDENTIALS_DEFAULT_TEXT: &str = "version = \"1.0\"
>>>>>>> 6a29e1e4

# Remove commented out profile to setup your environment

# [[profile]]
# name = 'prod'
# Generate an Access Token either through 'tembo login' or visit 'https://cloud.tembo.io/generate-jwt'
# tembo_access_token = 'Access token here'
# tembo_host = 'https://api.tembo.io'
# tembo_data_host = 'https://api.data-1.use1.tembo.io'
";

#[derive(Serialize, Deserialize, Debug, PartialEq, Clone)]
pub struct Context {
    pub version: String,
    pub environment: Vec<Environment>,
}

// Config struct holds to data from the `[config]` section.
#[derive(Serialize, Deserialize, Debug, PartialEq, Clone)]
pub struct Environment {
    pub name: String,
    pub target: String,
    pub org_id: Option<String>,
    pub profile: Option<String>,
    pub set: Option<bool>,
    pub selected_profile: Option<Profile>,
}

#[derive(Serialize, Deserialize, Debug, PartialEq, Clone)]
pub struct Credential {
    pub version: String,
    pub profile: Vec<Profile>,
}

#[derive(Serialize, Deserialize, Debug, PartialEq, Clone)]
pub struct Profile {
    pub name: String,
    pub tembo_access_token: String,
    pub tembo_host: String,
    pub tembo_data_host: String,
}

pub enum Target {
    Docker,
    TemboCloud,
}

impl Profile {
    pub fn get_tembo_data_host(&self) -> String {
        return self.tembo_data_host.trim_end_matches('/').to_string();
    }

    pub fn get_tembo_host(&self) -> String {
        return self.tembo_host.trim_end_matches('/').to_string();
    }
}

impl ToString for Target {
    fn to_string(&self) -> String {
        match self {
            Self::Docker => String::from("docker"),
            Self::TemboCloud => String::from("tembo-cloud"),
        }
    }
}

pub fn tembo_home_dir() -> String {
    let mut tembo_home = home::home_dir().unwrap().as_path().display().to_string();
    tembo_home.push_str("/.tembo");
    tembo_home
}

pub fn tembo_context_file_path() -> String {
    tembo_home_dir() + "/context"
}

pub fn tembo_credentials_file_path() -> String {
    tembo_home_dir() + "/credentials"
}

pub fn list_context() -> Result<Option<Context>, anyhow::Error> {
    let filename = tembo_context_file_path();

    let contents = fs::read_to_string(&filename)
        .map_err(|err| anyhow!("Error reading file {filename}: {err}"))?;

    let maybe_context: Result<Context, toml::de::Error> = toml::from_str(&contents);

    match maybe_context {
        Ok(context) => Ok(Some(context)),
        Err(err) => {
            eprintln!("\nInvalid context file {filename}\n");

            tui::error(&format!("Error: {}", err.message()));

            eprintln!("\nExample context file: \n\n{}", CONTEXT_EXAMPLE_TEXT);

            Err(Error::msg("Error listing tembo context!"))
        }
    }
}

pub fn get_current_context() -> Result<Environment, anyhow::Error> {
    let maybe_context = list_context()?;

    if let Some(context) = maybe_context {
        for env in context.environment {
            if let Some(true) = env.set {
                if env.name == "local" {
                    return Ok(env);
                } else {
                    let maybe_profiles = list_credential_profiles()?;

                    if let Some(profiles) = maybe_profiles {
                        if let Some(profile_name) = &env.profile {
                            let credential = profiles
                                .iter()
                                .rev()
                                .find(|c| &c.name == profile_name)
                                .ok_or_else(|| anyhow!("Profile not found in credentials"))?;

                            let mut env_with_profile = env.clone();
                            env_with_profile.selected_profile = Some(credential.clone());

                            return Ok(env_with_profile);
                        } else {
                            bail!("Environment is not set up properly. Check out your context");
                        }
                    } else {
                        bail!("Credentials file not found or invalid");
                    }
                }
            }
        }
    }

    bail!("Environment is not set up properly. Check out your context");
}

pub fn list_credential_profiles() -> Result<Option<Vec<Profile>>, anyhow::Error> {
    let filename = tembo_credentials_file_path();

    let contents = fs::read_to_string(&filename)
        .map_err(|err| anyhow!("Error reading file {filename}: {err}"))?;

    let maybe_credential: Result<Credential, toml::de::Error> = toml::from_str(&contents);

    match maybe_credential {
        Ok(credential) => Ok(Some(credential.profile)),
        Err(err) => {
            eprintln!("\nInvalid credentials file {filename}\n");

            tui::error(&format!("Error: {}", err.message()));

            eprintln!(
                "\nExample credentials file: \n\n{}",
                CREDENTIALS_EXAMPLE_TEXT
            );

            Err(Error::msg("Error listing tembo credentials profiles!"))
        }
    }
}<|MERGE_RESOLUTION|>--- conflicted
+++ resolved
@@ -20,42 +20,9 @@
 # org_id can be found in your tembo cloud url. Example: org_2bVDi36rsJNot2gwzP37enwxzMk
 # org_id = 'Org ID here'
 # profile = 'prod'
-<<<<<<< HEAD
-";
-
-// TODO: Move this to a template file
-pub const CREDENTIALS_DEFAULT_TEXT: &str = "version = \"1.0\"
-
-# Remove commented out profile to setup your environment
-
-# [[profile]]
-# name = 'prod'
-# Generate an Access Token either through 'tembo login' or visit 'https://cloud.tembo.io/generate-jwt'
-# tembo_access_token = 'Access token here'
-# tembo_host = 'https://api.tembo.io'
-# tembo_data_host = 'https://api.data-1.use1.tembo.io'
-";
-
-pub const CONTEXT_EXAMPLE_TEXT: &str = "version = \"1.0\"
-
-[[environment]]
-name = 'local'
-target = 'docker'
-set = true
-
-[[environment]]
-name = 'prod'
-target = 'tembo-cloud'
-org_id = 'ORG_ID'
-profile = 'prod'
-";
-
-pub const CREDENTIALS_EXAMPLE_TEXT: &str = "version = \"1.0\"
-=======
 ";
 
 pub const CREDENTIALS_DEFAULT_TEXT: &str = "version = \"1.0\"
->>>>>>> 6a29e1e4
 
 # Remove commented out profile to setup your environment
 
