<<<<<<< HEAD
use anyhow::{Error, Result};
use clap::{Args, Parser, ValueEnum};
use colorful::{Color, Colorful};
=======
use anyhow::Context as AnyhowContext;
use anyhow::Error;
use clap::Args;
use colorful::Colorful;
>>>>>>> 538d01c8
use controller::stacks::get_stack;
use controller::stacks::types::StackType as ControllerStackType;
use log::info;
use std::{
    collections::HashMap,
    fs::{self},
    str::FromStr,
    thread::sleep,
    time::Duration,
};
use temboclient::{
    apis::{
        configuration::Configuration,
        instance_api::{create_instance, get_all, get_instance, put_instance},
    },
    models::{
        ConnectionInfo, Cpu, CreateInstance, Extension, ExtensionInstallLocation, Memory, PgConfig,
        StackType, State, Storage, TrunkInstall, UpdateInstance,
    },
};
use tembodataclient::apis::secrets_api::get_secret_v1;
use tokio::runtime::Runtime;

use crate::cli::docker::Docker;
use crate::cli::file_utils::FileUtils;
use crate::cli::sqlx_utils::SqlxUtils;
use crate::cli::tembo_config;
use crate::cli::tembo_config::InstanceSettings;
use crate::cli::tembo_config::OverlayInstanceSettings;
use crate::tui;
use crate::{
    cli::context::{get_current_context, Environment, Profile, Target},
    tui::{clean_console, colors, instance_started, white_confirmation},
};
use tera::{Context, Tera};

const DOCKERFILE_NAME: &str = "Dockerfile";
const POSTGRESCONF_NAME: &str = "postgres.conf";

/// Deploys a tembo.toml file
#[derive(Args)]
pub struct ApplyCommand {
<<<<<<< HEAD
    #[clap(short, long, value_parser = parse_key_vals)]
    pub set: Option<HashMap<String, String>>,
}

fn parse_key_vals(s: &str) -> Result<HashMap<String, String>, Error> {
    s.split(',')
        .map(|kv| {
            let mut parts = kv.splitn(2, '=').map(str::trim);
            match (parts.next(), parts.next()) {
                (Some(key), Some(value)) => Ok((key.to_owned(), value.to_owned())),
                _ => Err(Error::msg("Invalid format for --set")),
            }
        })
        .collect()
}

pub fn execute(apply_cmd: ApplyCommand, verbose: bool) -> Result<(), anyhow::Error> {
=======
    #[clap(long, short = 'm')]
    pub merge: Option<String>,
}

pub fn execute(verbose: bool, _merge_path: Option<String>) -> Result<(), anyhow::Error> {
>>>>>>> 538d01c8
    info!("Running validation!");
    super::validate::execute(verbose)?;
    info!("Validation completed!");

    let env = get_current_context()?;

    if let Some(ref settings) = apply_cmd.set {
        update_instance_settings(settings)?;
    }

    if env.target == Target::Docker.to_string() {
        return execute_docker(verbose, _merge_path);
    } else if env.target == Target::TemboCloud.to_string() {
        return execute_tembo_cloud(env.clone(), _merge_path);
    }

    Ok(())
}

fn execute_docker(verbose: bool, _merge_path: Option<String>) -> Result<(), anyhow::Error> {
    Docker::installed_and_running()?;

    let instance_settings = get_instance_settings(_merge_path)?;
    let rendered_dockerfile: String = get_rendered_dockerfile(instance_settings.clone())?;

    FileUtils::create_file(
        DOCKERFILE_NAME.to_string(),
        DOCKERFILE_NAME.to_string(),
        rendered_dockerfile,
        true,
    )?;

    let rendered_migrations: String = get_rendered_migrations_file(instance_settings.clone())?;

    FileUtils::create_file(
        "extensions".to_string(),
        "migrations/1_extensions.sql".to_string(), // TODO: Improve file naming
        rendered_migrations,
        true,
    )?;

    FileUtils::create_file(
        POSTGRESCONF_NAME.to_string(),
        POSTGRESCONF_NAME.to_string(),
        get_postgres_config(instance_settings.clone()),
        true,
    )?;

    for (_key, value) in instance_settings.iter() {
        let port = Docker::build_run(value.instance_name.clone(), verbose)?;

        // Allows DB instance to be ready before running migrations
        sleep(Duration::from_secs(3));

        let conn_info = ConnectionInfo {
            host: "localhost".to_owned(),
            pooler_host: Some(Some("localhost-pooler".to_string())),
            port,
            user: "postgres".to_owned(),
            password: "postgres".to_owned(),
        };
        Runtime::new()
            .unwrap()
            .block_on(SqlxUtils::run_migrations(conn_info))?;

        // If all of the above was successful, we can print the url to user
        instance_started(
            &format!("postgres://postgres:postgres@localhost:{}", port),
            &value.stack_type,
            "local",
        );
    }

    Ok(())
}

pub fn execute_tembo_cloud(
    env: Environment,
    _merge_path: Option<String>,
) -> Result<(), anyhow::Error> {
    let instance_settings = get_instance_settings(_merge_path)?;

    let profile = env.clone().selected_profile.unwrap();
    let config = Configuration {
        base_path: profile.clone().tembo_host,
        bearer_access_token: Some(profile.clone().tembo_access_token),
        ..Default::default()
    };

    for (_key, value) in instance_settings.iter() {
        let mut instance_id = get_instance_id(value.instance_name.clone(), &config, env.clone())?;

        if let Some(env_instance_id) = instance_id.clone() {
            update_existing_instance(env_instance_id, value, &config, env.clone());
        } else {
            let new_inst_req = create_new_instance(value, &config, env.clone());
            match new_inst_req {
                Ok(new_instance_id) => instance_id = Some(new_instance_id),
                Err(error) => {
                    tui::error(&format!("Error creating instance: {}", error));
                    break;
                }
            }
        }

        println!();
        let mut sp = spinoff::Spinner::new(
            spinoff::spinners::Aesthetic,
            "Waiting for instance to provision...",
            colors::SPINNER_COLOR,
        );

        loop {
            sleep(Duration::from_secs(10));

            let connection_info: Option<Box<ConnectionInfo>> =
                is_instance_up(instance_id.as_ref().unwrap().clone(), &config, &env)?;

            if connection_info.is_some() {
                let conn_info = get_conn_info_with_creds(
                    profile.clone(),
                    &instance_id,
                    connection_info,
                    env.clone(),
                )?;

                Runtime::new()
                    .unwrap()
                    .block_on(SqlxUtils::run_migrations(conn_info.clone()))?;

                // If all of the above was successful we can stop the spinner and show a success message
                sp.stop_with_message(&format!(
                    "{} {}",
                    "✓".color(colors::indicator_good()).bold(),
                    "Instance is up!".bold()
                ));
                clean_console();
                let connection_string = construct_connection_string(conn_info);
                instance_started(&connection_string, &value.stack_type, "cloud");

                break;
            }
        }
    }

    Ok(())
}

fn get_conn_info_with_creds(
    profile: Profile,
    instance_id: &Option<String>,
    connection_info: Option<Box<ConnectionInfo>>,
    env: Environment,
) -> Result<ConnectionInfo, anyhow::Error> {
    let dataplane_config = tembodataclient::apis::configuration::Configuration {
        base_path: profile.tembo_data_host,
        bearer_access_token: Some(profile.tembo_access_token),
        ..Default::default()
    };

    let result = Runtime::new().unwrap().block_on(get_secret_v1(
        &dataplane_config,
        env.org_id.clone().unwrap().as_str(),
        instance_id.as_ref().unwrap(),
        "superuser-role",
    ));

    if result.is_err() {
        return Err(Error::msg("Error fetching instance credentials!"));
    }

    let mut conn_info = *connection_info.unwrap();

    let map = result.as_ref().unwrap();

    conn_info.user = map.get("username").unwrap().to_string();
    conn_info.password = map.get("password").unwrap().to_string();

    Ok(conn_info)
}

pub fn get_instance_id(
    instance_name: String,
    config: &Configuration,
    env: Environment,
) -> Result<Option<String>, anyhow::Error> {
    let v = Runtime::new()
        .unwrap()
        .block_on(get_all(config, env.org_id.clone().unwrap().as_str()));

    match v {
        Ok(result) => {
            let maybe_instance = result
                .iter()
                .find(|instance| instance.instance_name == instance_name);

            if let Some(instance) = maybe_instance {
                return Ok(Some(instance.clone().instance_id));
            }
        }
        Err(error) => eprintln!("Error getting instance: {}", error),
    };
    Ok(None)
}

pub fn is_instance_up(
    instance_id: String,
    config: &Configuration,
    env: &Environment,
) -> Result<Option<Box<ConnectionInfo>>, anyhow::Error> {
    let v = Runtime::new().unwrap().block_on(get_instance(
        config,
        env.org_id.clone().unwrap().as_str(),
        &instance_id,
    ));

    match v {
        Ok(result) => {
            if result.state == State::Up {
                return Ok(result.connection_info.unwrap());
            }
        }
        Err(error) => {
            eprintln!("Error getting instance: {}", error);
            return Err(Error::new(error));
        }
    };

    Ok(None)
}

fn update_existing_instance(
    instance_id: String,
    value: &InstanceSettings,
    config: &Configuration,
    env: Environment,
) {
    let instance = get_update_instance(value);

    let v = Runtime::new().unwrap().block_on(put_instance(
        config,
        env.org_id.clone().unwrap().as_str(),
        &instance_id,
        instance,
    ));

    match v {
        Ok(result) => {
            white_confirmation(&format!(
                "Instance update started for Instance Id: {}",
                result.instance_id.color(colors::sql_u()).bold()
            ));
        }
        Err(error) => eprintln!("Error updating instance: {}", error),
    };
}

fn create_new_instance(
    value: &InstanceSettings,
    config: &Configuration,
    env: Environment,
) -> Result<String, String> {
    let instance = get_create_instance(value);

    let v = Runtime::new().unwrap().block_on(create_instance(
        config,
        env.org_id.clone().unwrap().as_str(),
        instance,
    ));

    match v {
        Ok(result) => {
            white_confirmation(&format!(
                "Instance creation started for instance_name: {}",
                result.instance_name.color(colors::sql_u()).bold()
            ));

            return Ok(result.instance_id);
        }
        Err(error) => {
            eprintln!("Error creating instance: {}", error);
            Err(error.to_string())
        }
    }
}

fn get_create_instance(instance_settings: &InstanceSettings) -> CreateInstance {
    return CreateInstance {
        cpu: Cpu::from_str(instance_settings.cpu.as_str()).unwrap(),
        memory: Memory::from_str(instance_settings.memory.as_str()).unwrap(),
        environment: temboclient::models::Environment::from_str(
            instance_settings.environment.as_str(),
        )
        .unwrap(),
        instance_name: instance_settings.instance_name.clone(),
        stack_type: StackType::from_str(instance_settings.stack_type.as_str()).unwrap(),
        storage: Storage::from_str(instance_settings.storage.as_str()).unwrap(),
        replicas: Some(instance_settings.replicas),
        app_services: None,
        connection_pooler: None,
        extensions: Some(Some(get_extensions(instance_settings.extensions.clone()))),
        extra_domains_rw: Some(instance_settings.extra_domains_rw.clone()),
        ip_allow_list: Some(instance_settings.ip_allow_list.clone()),
        trunk_installs: Some(Some(get_trunk_installs(
            instance_settings.extensions.clone(),
        ))),
        postgres_configs: Some(Some(get_postgres_config_cloud(instance_settings))),
    };
}

fn get_update_instance(instance_settings: &InstanceSettings) -> UpdateInstance {
    return UpdateInstance {
        cpu: Cpu::from_str(instance_settings.cpu.as_str()).unwrap(),
        memory: Memory::from_str(instance_settings.memory.as_str()).unwrap(),
        environment: temboclient::models::Environment::from_str(
            instance_settings.environment.as_str(),
        )
        .unwrap(),
        storage: Storage::from_str(instance_settings.storage.as_str()).unwrap(),
        replicas: instance_settings.replicas,
        app_services: None,
        connection_pooler: None,
        extensions: Some(Some(get_extensions(instance_settings.extensions.clone()))),
        extra_domains_rw: Some(instance_settings.extra_domains_rw.clone()),
        ip_allow_list: Some(instance_settings.ip_allow_list.clone()),
        trunk_installs: Some(Some(get_trunk_installs(
            instance_settings.extensions.clone(),
        ))),
        postgres_configs: Some(Some(get_postgres_config_cloud(instance_settings))),
    };
}

fn get_postgres_config_cloud(instance_settings: &InstanceSettings) -> Vec<PgConfig> {
    let mut pg_configs: Vec<PgConfig> = vec![];

    if instance_settings.postgres_configurations.is_some() {
        for (key, value) in instance_settings
            .postgres_configurations
            .clone()
            .unwrap()
            .iter()
        {
            if value.is_str() {
                pg_configs.push(PgConfig {
                    name: key.to_owned(),
                    value: value.to_string(),
                })
            } else if value.is_table() {
                for row in value.as_table().iter() {
                    for (k, v) in row.iter() {
                        pg_configs.push(PgConfig {
                            name: key.to_owned() + "." + k,
                            value: v.to_string(),
                        })
                    }
                }
            }
        }
    }

    pg_configs
}

fn get_extensions(extensions: Option<HashMap<String, tembo_config::Extension>>) -> Vec<Extension> {
    let mut vec_extensions: Vec<Extension> = vec![];
    let mut vec_extension_location: Vec<ExtensionInstallLocation> = vec![];

    if extensions.is_some() {
        for (name, extension) in extensions.unwrap().iter() {
            vec_extension_location.push(ExtensionInstallLocation {
                database: None,
                schema: None,
                version: None,
                enabled: extension.enabled,
            });

            vec_extensions.push(Extension {
                name: name.to_owned(),
                description: None,
                locations: vec_extension_location.clone(),
            });
        }
    }

    vec_extensions
}

fn get_trunk_installs(
    extensions: Option<HashMap<String, tembo_config::Extension>>,
) -> Vec<TrunkInstall> {
    let mut vec_trunk_installs: Vec<TrunkInstall> = vec![];

    if extensions.is_some() {
        for (_, extension) in extensions.unwrap().iter() {
            if extension.trunk_project.is_some() {
                vec_trunk_installs.push(TrunkInstall {
                    name: extension.trunk_project.clone().unwrap(),
                    version: Some(extension.trunk_project_version.clone()),
                });
            }
        }
    }
    vec_trunk_installs
}

fn merge_settings(base: &InstanceSettings, overlay: OverlayInstanceSettings) -> InstanceSettings {
    InstanceSettings {
        environment: base.environment.clone(), // Retain the base environment
        instance_name: base.instance_name.clone(), // Retain the base instance_name
        cpu: overlay.cpu.unwrap_or_else(|| base.cpu.clone()),
        memory: overlay.memory.unwrap_or_else(|| base.memory.clone()),
        storage: overlay.storage.unwrap_or_else(|| base.storage.clone()),
        replicas: overlay.replicas.unwrap_or(base.replicas),
        stack_type: overlay
            .stack_type
            .unwrap_or_else(|| base.stack_type.clone()),
        postgres_configurations: overlay
            .postgres_configurations
            .or_else(|| base.postgres_configurations.clone()),
        extensions: overlay.extensions.or_else(|| base.extensions.clone()),
        extra_domains_rw: overlay
            .extra_domains_rw
            .or_else(|| base.extra_domains_rw.clone()),
        ip_allow_list: overlay
            .ip_allow_list
            .or_else(|| base.extra_domains_rw.clone()),
    }
}

pub fn get_instance_settings(
    overlay_file_path: Option<String>,
) -> Result<HashMap<String, InstanceSettings>, Error> {
    let mut base_path = FileUtils::get_current_working_dir();
    base_path.push_str("/tembo.toml");
    let base_contents = fs::read_to_string(&base_path)
        .with_context(|| format!("Couldn't read base file {}", base_path))?;
    let base_settings: HashMap<String, InstanceSettings> =
        toml::from_str(&base_contents).context("Unable to load data from the base config")?;

    let mut final_settings = base_settings.clone();

    if let Some(overlay_path) = overlay_file_path {
        let overlay_contents = fs::read_to_string(&overlay_path)
            .with_context(|| format!("Couldn't read overlay file {}", overlay_path))?;
        let overlay_settings: HashMap<String, OverlayInstanceSettings> =
            toml::from_str(&overlay_contents)
                .context("Unable to load data from the overlay config")?;

        for (key, overlay_value) in overlay_settings {
            if let Some(base_value) = base_settings.get(&key) {
                let merged_value = merge_settings(base_value, overlay_value);
                final_settings.insert(key, merged_value);
            }
        }
    }

    Ok(final_settings)
}

pub fn update_instance_settings(updates: &HashMap<String, String>) -> Result<(), anyhow::Error> {
    let mut instance_settings = get_instance_settings()?;

    for (key, value) in updates {
        println!("Updating setting: {} with value: {}", key, value);
        let parts: Vec<&str> = key.split('.').collect();
        if parts.len() == 2 {
            let instance_name = parts[0];
            let field_name = parts[1];

            if let Some(setting) = instance_settings.get_mut(instance_name) {
                match field_name {
                    "environment" => setting.environment = value.clone(),
                    "instance_name" => setting.instance_name = value.clone(),
                    "cpu" => setting.cpu = value.clone(),
                    "memory" => setting.memory = value.clone(),
                    "storage" => setting.storage = value.clone(),
                    "replicas" => {
                        setting.replicas = value
                            .parse()
                            .map_err(|_| anyhow::anyhow!("Invalid number for replicas"))?
                    }
                    "stack_type" => setting.stack_type = value.clone(),
                    "postgres_configurations" => {
                        setting.postgres_configurations =
                            Some(toml::from_str(value).map_err(|e| {
                                anyhow::anyhow!("Error parsing postgres_configurations: {}", e)
                            })?);
                    }
                    "extensions" => {
                        setting.extensions = Some(
                            toml::from_str(value)
                                .map_err(|e| anyhow::anyhow!("Error parsing extensions: {}", e))?,
                        );
                    }
                    "extra_domains" => {
                        setting.extra_domains_rw =
                            Some(value.split(',').map(|s| s.trim().to_string()).collect());
                    }
                    _ => return Err(anyhow::anyhow!("Invalid field name: {}", field_name)),
                }
            } else {
                return Err(anyhow::anyhow!("Invalid instance name: {}", instance_name));
            }
        } else {
            return Err(anyhow::anyhow!("Invalid format for setting key: {}", key));
        }
    }

    println!("Serializing instance settings to TOML format");
    let toml_string = toml::to_string(&instance_settings)
        .map_err(|e| anyhow::anyhow!("Error serializing instance settings: {}", e))?;

    let mut file_path = FileUtils::get_current_working_dir();
    file_path.push_str("/tembo.toml");

    println!("Writing serialized data to tembo.toml");
    fs::write(file_path, toml_string)
        .map_err(|e| anyhow::anyhow!("Error writing to tembo.toml: {}", e))?;

    println!("Data written to tembo.toml successfully");

    Ok(())
}

pub fn get_rendered_dockerfile(
    instance_settings: HashMap<String, InstanceSettings>,
) -> Result<String, anyhow::Error> {
    // Include the Dockerfile template directly into the binary
    let contents = include_str!("../../tembo/Dockerfile.template");

    let mut tera = Tera::new("templates/**/*").unwrap();
    let _ = tera.add_raw_template("dockerfile", contents);
    let mut context = Context::new();

    for (_key, value) in instance_settings.iter() {
        let stack_type = ControllerStackType::from_str(value.stack_type.as_str())
            .unwrap_or(ControllerStackType::Standard);

        let stack = get_stack(stack_type);

        context.insert("stack_trunk_installs", &stack.trunk_installs);
        let extensions = value.extensions.clone().unwrap_or_default();
        context.insert("extensions", &extensions);
    }

    let rendered_dockerfile = tera.render("dockerfile", &context).unwrap();

    Ok(rendered_dockerfile)
}

pub fn get_rendered_migrations_file(
    instance_settings: HashMap<String, InstanceSettings>,
) -> Result<String, anyhow::Error> {
    // Include the migrations template directly into the binary
    let contents = include_str!("../../tembo/migrations.sql.template");

    let mut tera = Tera::new("templates/**/*")
        .map_err(|e| anyhow::anyhow!("Error initializing Tera: {}", e))?;
    tera.add_raw_template("migrations", contents)
        .map_err(|e| anyhow::anyhow!("Error adding raw template: {}", e))?;

    let mut context = Context::new();
    for (_key, value) in instance_settings.iter() {
        let stack_type = ControllerStackType::from_str(value.stack_type.as_str())
            .unwrap_or(ControllerStackType::Standard);

        let stack = get_stack(stack_type);

        context.insert("stack_extensions", &stack.extensions);
        context.insert("extensions", &value.extensions);
    }

    let rendered_migrations = tera
        .render("migrations", &context)
        .map_err(|e| anyhow::anyhow!("Error rendering template: {}", e))?;

    Ok(rendered_migrations)
}

fn get_postgres_config(instance_settings: HashMap<String, InstanceSettings>) -> String {
    let mut postgres_config = String::from("");
    let qoute_new_line = "\'\n";
    let equal_to_qoute = " = \'";
    for (_, instance_setting) in instance_settings.iter() {
        let stack_type = ControllerStackType::from_str(instance_setting.stack_type.as_str())
            .unwrap_or(ControllerStackType::Standard);

        let stack = get_stack(stack_type);

        if stack.postgres_config.is_some() {
            for config in stack.postgres_config.unwrap().iter() {
                postgres_config.push_str(config.name.as_str());
                postgres_config.push_str(equal_to_qoute);
                postgres_config.push_str(format!("{}", &config.value).as_str());
                postgres_config.push_str(qoute_new_line);
            }
        }

        if instance_setting.postgres_configurations.is_some() {
            for (key, value) in instance_setting
                .postgres_configurations
                .as_ref()
                .unwrap()
                .iter()
            {
                if value.is_str() {
                    postgres_config.push_str(key.as_str());
                    postgres_config.push_str(equal_to_qoute);
                    postgres_config.push_str(value.as_str().unwrap());
                    postgres_config.push_str(qoute_new_line);
                }
                if value.is_table() {
                    for row in value.as_table().iter() {
                        for (t, v) in row.iter() {
                            postgres_config.push_str(key.as_str());
                            postgres_config.push('.');
                            postgres_config.push_str(t.as_str());
                            postgres_config.push_str(equal_to_qoute);
                            postgres_config.push_str(v.as_str().unwrap());
                            postgres_config.push_str(qoute_new_line);
                        }
                    }
                }
            }
        }
    }
    postgres_config
}

fn construct_connection_string(info: ConnectionInfo) -> String {
    format!(
        "postgresql://{}:{}@{}:{}/{}",
        info.user,
        urlencoding::encode(&info.password),
        info.host,
        info.port,
        "postgres"
    )
}<|MERGE_RESOLUTION|>--- conflicted
+++ resolved
@@ -1,13 +1,7 @@
-<<<<<<< HEAD
-use anyhow::{Error, Result};
-use clap::{Args, Parser, ValueEnum};
-use colorful::{Color, Colorful};
-=======
 use anyhow::Context as AnyhowContext;
 use anyhow::Error;
 use clap::Args;
 use colorful::Colorful;
->>>>>>> 538d01c8
 use controller::stacks::get_stack;
 use controller::stacks::types::StackType as ControllerStackType;
 use log::info;
@@ -50,12 +44,8 @@
 /// Deploys a tembo.toml file
 #[derive(Args)]
 pub struct ApplyCommand {
-<<<<<<< HEAD
-    #[clap(short, long, value_parser = parse_key_vals)]
-    pub set: Option<HashMap<String, String>>,
-}
-
-fn parse_key_vals(s: &str) -> Result<HashMap<String, String>, Error> {
+
+  fn parse_key_vals(s: &str) -> Result<HashMap<String, String>, Error> {
     s.split(',')
         .map(|kv| {
             let mut parts = kv.splitn(2, '=').map(str::trim);
@@ -67,14 +57,13 @@
         .collect()
 }
 
-pub fn execute(apply_cmd: ApplyCommand, verbose: bool) -> Result<(), anyhow::Error> {
-=======
+pub fn execute(apply_cmd: ApplyCommand, verbose: bool, _merge_path: Option<String>) -> Result<(), anyhow::Error> {
+    #[clap(short, long, value_parser = parse_key_vals)]
+    pub set: Option<HashMap<String, String>>,
+  
     #[clap(long, short = 'm')]
     pub merge: Option<String>,
 }
-
-pub fn execute(verbose: bool, _merge_path: Option<String>) -> Result<(), anyhow::Error> {
->>>>>>> 538d01c8
     info!("Running validation!");
     super::validate::execute(verbose)?;
     info!("Validation completed!");
