use anyhow::Error;
use clap::Args;
use controller::stacks::get_stack;
use controller::stacks::types::StackType as ControllerStackType;
use log::info;
use spinners::{Spinner, Spinners};
use std::{
    collections::HashMap,
    fs::{self},
    str::FromStr,
    thread::sleep,
    time::Duration,
};
use temboclient::{
    apis::{
        configuration::Configuration,
        instance_api::{create_instance, get_all, get_instance, put_instance},
    },
    models::{
        ConnectionInfo, Cpu, CreateInstance, Extension, ExtensionInstallLocation, Memory, PgConfig,
        StackType, State, Storage, TrunkInstall, UpdateInstance,
    },
};
use tembodataclient::apis::secrets_api::get_secret_v1;
use tokio::runtime::Runtime;

use crate::cli::context::{get_current_context, Environment, Profile, Target};
use crate::cli::docker::Docker;
use crate::cli::file_utils::FileUtils;
use crate::cli::sqlx_utils::SqlxUtils;
use crate::cli::tembo_config;
use crate::cli::tembo_config::InstanceSettings;
use tera::Tera;

const DOCKERFILE_NAME: &str = "Dockerfile";
const POSTGRESCONF_NAME: &str = "postgres.conf";

/// Deploys a tembo.toml file
#[derive(Args)]
pub struct ApplyCommand {}

<<<<<<< HEAD
pub fn execute(_args: &ArgMatches) -> Result<()> {
    info!("Running validation!");
    super::validate::execute(&ArgMatches::default())?;
    info!("Validation completed!");

=======
pub fn execute() -> Result<(), anyhow::Error> {
>>>>>>> b427f76c
    let env = get_current_context()?;

    if env.target == Target::Docker.to_string() {
        return execute_docker();
    } else if env.target == Target::TemboCloud.to_string() {
        return execute_tembo_cloud(env.clone());
    }

    Ok(())
}

fn execute_docker() -> Result<(), anyhow::Error> {
    Docker::installed_and_running()?;

    let instance_settings: HashMap<String, InstanceSettings> = get_instance_settings()?;
    let rendered_dockerfile: String = get_rendered_dockerfile(instance_settings.clone())?;

    FileUtils::create_file(
        DOCKERFILE_NAME.to_string(),
        DOCKERFILE_NAME.to_string(),
        rendered_dockerfile,
        true,
    )?;

    let rendered_migrations: String = get_rendered_migrations_file(instance_settings.clone())?;

    FileUtils::create_file(
        "extensions".to_string(),
        "migrations/1_extensions.sql".to_string(), // TODO: Improve file naming
        rendered_migrations,
        true,
    )?;

    FileUtils::create_file(
        POSTGRESCONF_NAME.to_string(),
        POSTGRESCONF_NAME.to_string(),
        get_postgres_config(instance_settings.clone()),
        true,
    )?;

    for (_key, value) in instance_settings.iter() {
        let port = Docker::build_run(value.instance_name.clone())?;

        // Allows DB instance to be ready before running migrations
        sleep(Duration::from_secs(3));

        let conn_info = ConnectionInfo {
            host: "localhost".to_owned(),
            pooler_host: Some(Some("localhost-pooler".to_string())),
            port,
            user: "postgres".to_owned(),
            password: "postgres".to_owned(),
        };
        Runtime::new()
            .unwrap()
            .block_on(SqlxUtils::run_migrations(conn_info))?;

        // If all of the above was successful, we can print the url to user
        println!(
            ">>> Tembo instance is now running on: postgres://postgres:postgres@localhost:{}",
            port
        );
    }

    Ok(())
}

pub fn execute_tembo_cloud(env: Environment) -> Result<(), anyhow::Error> {
    let instance_settings: HashMap<String, InstanceSettings> = get_instance_settings()?;

    let profile = env.clone().selected_profile.unwrap();
    let config = Configuration {
        base_path: profile.clone().tembo_host,
        bearer_access_token: Some(profile.clone().tembo_access_token),
        ..Default::default()
    };

    for (_key, value) in instance_settings.iter() {
        let mut instance_id = get_instance_id(value.instance_name.clone(), &config, env.clone())?;

        if let Some(env_instance_id) = instance_id.clone() {
            update_existing_instance(env_instance_id, value, &config, env.clone());
        } else {
            instance_id = create_new_instance(value, &config, env.clone());
        }

        loop {
            let mut sp = Spinner::new(Spinners::Line, "Waiting for instance to be up!".into());
            sleep(Duration::from_secs(10));

            let connection_info: Option<Box<ConnectionInfo>> =
                is_instance_up(instance_id.as_ref().unwrap().clone(), &config, &env)?;

            if connection_info.is_some() {
                let conn_info = get_conn_info_with_creds(
                    profile.clone(),
                    &instance_id,
                    connection_info,
                    env.clone(),
                )?;

                Runtime::new()
                    .unwrap()
                    .block_on(SqlxUtils::run_migrations(conn_info))?;

                sp.stop_with_message("- Instance is now up!".to_string());

                break;
            }
        }
    }

    Ok(())
}

fn get_conn_info_with_creds(
    profile: Profile,
    instance_id: &Option<String>,
    connection_info: Option<Box<ConnectionInfo>>,
    env: Environment,
) -> Result<ConnectionInfo, anyhow::Error> {
    let dataplane_config = tembodataclient::apis::configuration::Configuration {
        base_path: profile.tembo_data_host,
        bearer_access_token: Some(profile.tembo_access_token),
        ..Default::default()
    };

    let result = Runtime::new().unwrap().block_on(get_secret_v1(
        &dataplane_config,
        env.org_id.clone().unwrap().as_str(),
        instance_id.as_ref().unwrap(),
        "superuser-role",
    ));

    if result.is_err() {
        return Err(Error::msg("Error fetching instance credentials!"));
    }

    let mut conn_info = *connection_info.unwrap();

    let map = result.as_ref().unwrap();

    conn_info.user = map.get("username").unwrap().to_string();
    conn_info.password = map.get("password").unwrap().to_string();

    Ok(conn_info)
}

pub fn get_instance_id(
    instance_name: String,
    config: &Configuration,
    env: Environment,
) -> Result<Option<String>, anyhow::Error> {
    let v = Runtime::new()
        .unwrap()
        .block_on(get_all(config, env.org_id.clone().unwrap().as_str()));

    match v {
        Ok(result) => {
            let maybe_instance = result
                .iter()
                .find(|instance| instance.instance_name == instance_name);

            if let Some(instance) = maybe_instance {
                return Ok(Some(instance.clone().instance_id));
            }
        }
        Err(error) => eprintln!("Error getting instance: {}", error),
    };
    Ok(None)
}

pub fn is_instance_up(
    instance_id: String,
    config: &Configuration,
    env: &Environment,
) -> Result<Option<Box<ConnectionInfo>>, anyhow::Error> {
    let v = Runtime::new().unwrap().block_on(get_instance(
        config,
        env.org_id.clone().unwrap().as_str(),
        &instance_id,
    ));

    match v {
        Ok(result) => {
            if result.state == State::Up {
                return Ok(result.connection_info.unwrap());
            }
        }
        Err(error) => {
            eprintln!("Error getting instance: {}", error);
            return Err(Error::new(error));
        }
    };

    Ok(None)
}

fn update_existing_instance(
    instance_id: String,
    value: &InstanceSettings,
    config: &Configuration,
    env: Environment,
) {
    let instance = get_update_instance(value);

    let v = Runtime::new().unwrap().block_on(put_instance(
        config,
        env.org_id.clone().unwrap().as_str(),
        &instance_id,
        instance,
    ));

    match v {
        Ok(result) => {
            println!(
                "Instance update started for Instance Id: {}",
                result.instance_id
            );
        }
        Err(error) => eprintln!("Error updating instance: {}", error),
    };
}

fn create_new_instance(
    value: &InstanceSettings,
    config: &Configuration,
    env: Environment,
) -> Option<String> {
    let instance = get_create_instance(value);

    let v = Runtime::new().unwrap().block_on(create_instance(
        config,
        env.org_id.clone().unwrap().as_str(),
        instance,
    ));

    match v {
        Ok(result) => {
            println!(
                "Instance creation started for instance_name: {} with instance_id: {}",
                result.instance_name, result.instance_id
            );

            return Some(result.instance_id);
        }
        Err(error) => {
            eprintln!("Error creating instance: {}", error);
        }
    };

    None
}

fn get_create_instance(instance_settings: &InstanceSettings) -> CreateInstance {
    return CreateInstance {
        cpu: Cpu::from_str(instance_settings.cpu.as_str()).unwrap(),
        memory: Memory::from_str(instance_settings.memory.as_str()).unwrap(),
        environment: temboclient::models::Environment::from_str(
            instance_settings.environment.as_str(),
        )
        .unwrap(),
        instance_name: instance_settings.instance_name.clone(),
        stack_type: StackType::from_str(instance_settings.stack_type.as_str()).unwrap(),
        storage: Storage::from_str(instance_settings.storage.as_str()).unwrap(),
        replicas: Some(instance_settings.replicas),
        app_services: None,
        connection_pooler: None,
        extensions: Some(Some(get_extensions(instance_settings.extensions.clone()))),
        extra_domains_rw: None,
        ip_allow_list: None,
        trunk_installs: Some(Some(get_trunk_installs(
            instance_settings.extensions.clone(),
        ))),
        postgres_configs: Some(Some(get_postgres_config_cloud(instance_settings))),
    };
}

fn get_update_instance(instance_settings: &InstanceSettings) -> UpdateInstance {
    return UpdateInstance {
        cpu: Cpu::from_str(instance_settings.cpu.as_str()).unwrap(),
        memory: Memory::from_str(instance_settings.memory.as_str()).unwrap(),
        environment: temboclient::models::Environment::from_str(
            instance_settings.environment.as_str(),
        )
        .unwrap(),
        storage: Storage::from_str(instance_settings.storage.as_str()).unwrap(),
        replicas: instance_settings.replicas,
        app_services: None,
        connection_pooler: None,
        extensions: Some(Some(get_extensions(instance_settings.extensions.clone()))),
        extra_domains_rw: None,
        ip_allow_list: None,
        trunk_installs: Some(Some(get_trunk_installs(
            instance_settings.extensions.clone(),
        ))),
        postgres_configs: Some(Some(get_postgres_config_cloud(instance_settings))),
    };
}

fn get_postgres_config_cloud(instance_settings: &InstanceSettings) -> Vec<PgConfig> {
    let mut pg_configs: Vec<PgConfig> = vec![];

    if instance_settings.postgres_configurations.is_some() {
        for (key, value) in instance_settings
            .postgres_configurations
            .clone()
            .unwrap()
            .iter()
        {
            if value.is_str() {
                pg_configs.push(PgConfig {
                    name: key.to_owned(),
                    value: value.to_string(),
                })
            } else if value.is_table() {
                for row in value.as_table().iter() {
                    for (k, v) in row.iter() {
                        pg_configs.push(PgConfig {
                            name: key.to_owned() + "." + k,
                            value: v.to_string(),
                        })
                    }
                }
            }
        }
    }

    pg_configs
}

fn get_extensions(extensions: Option<HashMap<String, tembo_config::Extension>>) -> Vec<Extension> {
    let mut vec_extensions: Vec<Extension> = vec![];
    let mut vec_extension_location: Vec<ExtensionInstallLocation> = vec![];

    if extensions.is_some() {
        for (name, extension) in extensions.unwrap().iter() {
            vec_extension_location.push(ExtensionInstallLocation {
                database: None,
                schema: None,
                version: None,
                enabled: extension.enabled,
            });

            vec_extensions.push(Extension {
                name: name.to_owned(),
                description: None,
                locations: vec_extension_location.clone(),
            });
        }
    }

    vec_extensions
}

fn get_trunk_installs(
    extensions: Option<HashMap<String, tembo_config::Extension>>,
) -> Vec<TrunkInstall> {
    let mut vec_trunk_installs: Vec<TrunkInstall> = vec![];

    if extensions.is_some() {
        for (_, extension) in extensions.unwrap().iter() {
            if extension.trunk_project.is_some() {
                vec_trunk_installs.push(TrunkInstall {
                    name: extension.trunk_project.clone().unwrap(),
                    version: Some(extension.trunk_project_version.clone()),
                });
            }
        }
    }
    vec_trunk_installs
}

pub fn get_instance_settings() -> Result<HashMap<String, InstanceSettings>, anyhow::Error> {
    let mut file_path = FileUtils::get_current_working_dir();
    file_path.push_str("/tembo.toml");

    let contents = match fs::read_to_string(file_path.clone()) {
        Ok(c) => c,
        Err(e) => {
            panic!("Couldn't read context file {}: {}", file_path, e);
        }
    };

    let instance_settings: HashMap<String, InstanceSettings> = match toml::from_str(&contents) {
        Ok(d) => d,
        Err(e) => {
            panic!("Unable to load data. Error: `{}`", e);
        }
    };

    Ok(instance_settings)
}

pub fn get_rendered_dockerfile(
    instance_settings: HashMap<String, InstanceSettings>,
) -> Result<String, anyhow::Error> {
    let filename = "Dockerfile.template";
    let filepath =
        "https://raw.githubusercontent.com/tembo-io/tembo/main/tembo-cli/tembo/Dockerfile.template";

    FileUtils::download_file(filepath, filename, true)?;

    let contents = match fs::read_to_string(filename) {
        Ok(c) => c,
        Err(e) => {
            panic!("Couldn't read file {}: {}", filename, e);
        }
    };

    let mut tera = Tera::new("templates/**/*").unwrap();
    let _ = tera.add_raw_template("dockerfile", &contents);
    let mut context = tera::Context::new();
    for (_key, value) in instance_settings.iter() {
        let stack_type = ControllerStackType::from_str(value.stack_type.as_str())
            .unwrap_or(ControllerStackType::Standard);

        let stack = get_stack(stack_type);

        context.insert("stack_trunk_installs", &stack.trunk_installs);
        context.insert("extensions", &value.extensions);
    }
    let rendered_dockerfile = tera.render("dockerfile", &context).unwrap();

    Ok(rendered_dockerfile)
}

pub fn get_rendered_migrations_file(
    instance_settings: HashMap<String, InstanceSettings>,
) -> Result<String, anyhow::Error> {
    let filename = "migrations.sql.template";
    let filepath =
        "https://raw.githubusercontent.com/tembo-io/tembo/main/tembo-cli/tembo/migrations.sql.template";

    FileUtils::download_file(filepath, filename, true)?;

    let contents = match fs::read_to_string(filename) {
        Ok(c) => c,
        Err(e) => {
            panic!("Couldn't read file {}: {}", filename, e);
        }
    };

    let mut tera = Tera::new("templates/**/*").unwrap();
    let _ = tera.add_raw_template("migrations", &contents);
    let mut context = tera::Context::new();

    for (_key, value) in instance_settings.iter() {
        let stack_type = ControllerStackType::from_str(value.stack_type.as_str())
            .unwrap_or(ControllerStackType::Standard);

        let stack = get_stack(stack_type);

        context.insert("stack_extensions", &stack.extensions);
        context.insert("extensions", &value.extensions);
    }
    let rendered_dockerfile = tera.render("migrations", &context).unwrap();

    Ok(rendered_dockerfile)
}

fn get_postgres_config(instance_settings: HashMap<String, InstanceSettings>) -> String {
    let mut postgres_config = String::from("");
    let qoute_new_line = "\'\n";
    let equal_to_qoute = " = \'";
    for (_, instance_setting) in instance_settings.iter() {
        let stack_type = ControllerStackType::from_str(instance_setting.stack_type.as_str())
            .unwrap_or(ControllerStackType::Standard);

        let stack = get_stack(stack_type);

        if stack.postgres_config.is_some() {
            for config in stack.postgres_config.unwrap().iter() {
                postgres_config.push_str(config.name.as_str());
                postgres_config.push_str(equal_to_qoute);
                postgres_config.push_str(format!("{}", &config.value).as_str());
                postgres_config.push_str(qoute_new_line);
            }
        }

        if instance_setting.postgres_configurations.is_some() {
            for (key, value) in instance_setting
                .postgres_configurations
                .as_ref()
                .unwrap()
                .iter()
            {
                if value.is_str() {
                    postgres_config.push_str(key.as_str());
                    postgres_config.push_str(equal_to_qoute);
                    postgres_config.push_str(value.as_str().unwrap());
                    postgres_config.push_str(qoute_new_line);
                }
                if value.is_table() {
                    for row in value.as_table().iter() {
                        for (t, v) in row.iter() {
                            postgres_config.push_str(key.as_str());
                            postgres_config.push('.');
                            postgres_config.push_str(t.as_str());
                            postgres_config.push_str(equal_to_qoute);
                            postgres_config.push_str(v.as_str().unwrap());
                            postgres_config.push_str(qoute_new_line);
                        }
                    }
                }
            }
        }
    }

    postgres_config
}<|MERGE_RESOLUTION|>--- conflicted
+++ resolved
@@ -39,15 +39,11 @@
 #[derive(Args)]
 pub struct ApplyCommand {}
 
-<<<<<<< HEAD
-pub fn execute(_args: &ArgMatches) -> Result<()> {
+pub fn execute() -> Result<(), anyhow::Error> {
     info!("Running validation!");
-    super::validate::execute(&ArgMatches::default())?;
+    super::validate::execute()?;
     info!("Validation completed!");
 
-=======
-pub fn execute() -> Result<(), anyhow::Error> {
->>>>>>> b427f76c
     let env = get_current_context()?;
 
     if env.target == Target::Docker.to_string() {
