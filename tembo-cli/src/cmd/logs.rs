use crate::apply::{get_instance_id, get_instance_settings};
use crate::cli::context::{get_current_context, Target};
use anyhow::{Context, Result};
use clap::Args;
use reqwest::blocking::Client;
use reqwest::header::{HeaderMap, HeaderValue, AUTHORIZATION};
use serde::{Deserialize, Serialize};
use std::process::Command;
use temboclient::apis::configuration::Configuration;

#[derive(Args)]
pub struct LogsCommand {}

#[derive(Serialize, Deserialize, Debug)]
struct LogStream {
    app: String,
    container: String,
    pod: String,
    stream: String,
    tembo_instance_id: String,
    tembo_organization_id: String,
}

#[derive(Serialize, Deserialize, Debug)]
struct LogEntry {
    stream: LogStream,
    values: Vec<Vec<String>>,
}

#[derive(Serialize, Deserialize, Debug)]
#[serde(rename_all = "camelCase")]
struct LogResult {
    result_type: String,
    result: Vec<LogEntry>,
}

#[derive(Serialize, Deserialize, Debug)]
struct LogData {
    status: String,
    data: LogResult,
}

#[derive(Serialize, Deserialize, Debug)]
struct IndividualLogEntry {
    ts: String,
    msg: String,
}

fn beautify_logs(json_data: &str) -> Result<()> {
    let log_data: LogData = serde_json::from_str(json_data)?;

    for entry in log_data.data.result {
        for value in entry.values {
            let log = &value[1];

            match serde_json::from_str::<IndividualLogEntry>(log) {
                Ok(log_entry) => println!("{}", format_log_entry(&log_entry)),
                Err(_) => println!("{}", log),
            }
        }
    }

    Ok(())
}

fn format_log_entry(log_entry: &IndividualLogEntry) -> String {
    format!("{} {}", log_entry.ts, log_entry.msg)
}

pub fn execute() -> Result<()> {
    let env = match get_current_context() {
        Ok(env) => env,
        Err(e) => return Err(e), // early return in case of error
    };

    if env.target == Target::Docker.to_string() {
        let instance_settings = get_instance_settings(None, None)?;
<<<<<<< HEAD
        for (instance_name, _settings) in instance_settings {
=======
        for (_instance_name, _settings) in instance_settings {
>>>>>>> 3b14cda4
            docker_logs(&_settings.instance_name)?;
        }
    } else if env.target == Target::TemboCloud.to_string() {
        let _ = cloud_logs();
    }
    Ok(())
}

pub fn cloud_logs() -> Result<()> {
    let env = get_current_context()?;
    let org_id = env.org_id.clone().unwrap_or_default();
    let profile = env.selected_profile.clone().unwrap();
    let tembo_data_host = profile.clone().tembo_data_host;
    let config = Configuration {
        base_path: profile.tembo_host,
        bearer_access_token: Some(profile.tembo_access_token.clone()),
        ..Default::default()
    };
    let instance_settings = get_instance_settings(None, None)?;
    let client = Client::new();
    let mut headers = HeaderMap::new();
    headers.insert("X-Scope-OrgID", HeaderValue::from_str(&org_id)?);
    headers.insert(
        AUTHORIZATION,
        HeaderValue::from_str(&format!("Bearer {}", profile.tembo_access_token))?,
    );

    for (_key, value) in instance_settings.iter() {
        let instance_id_option = get_instance_id(&value.instance_name, &config, &env)?;

        let instance_id = if let Some(id) = instance_id_option {
            id
        } else {
            eprintln!("Instance ID not found for {}", value.instance_name);
            continue;
        };

        let query = format!("{{tembo_instance_id=\"{}\"}}", instance_id);
        let url = format!("{}/loki/api/v1/query_range", tembo_data_host);

        let response = client
            .get(url)
            .headers(headers.clone())
            .query(&[("query", &query)])
            .send()?;

        if response.status().is_success() {
            let response_body = response.text()?;
            beautify_logs(&response_body)?;
        } else {
            eprintln!("Error: {:?}", response.status());
        }
    }

    Ok(())
}

pub fn docker_logs(instance_name: &str) -> Result<()> {
    println!("\nFetching logs for instance: {}\n", instance_name);
    let output = Command::new("docker")
        .args(["logs", instance_name])
        .output()
        .with_context(|| {
            format!(
                "Failed to fetch logs for Docker container '{}'",
                instance_name
            )
        })?;

    if !output.status.success() {
        eprintln!("Error fetching logs for instance '{}'", instance_name);
        return Ok(());
    }

    let logs_stdout = String::from_utf8_lossy(&output.stdout);
    let logs_stderr = String::from_utf8_lossy(&output.stderr);

    println!("{}{}", logs_stdout, logs_stderr);

    Ok(())
}

#[cfg(test)]
mod tests {
    use super::*;
    use anyhow::anyhow;
    use assert_cmd::prelude::*;
    use std::env;
    use std::error::Error;
    use std::path::PathBuf;

    const ROOT_DIR: &str = env!("CARGO_MANIFEST_DIR");
    const CARGO_BIN: &str = "tembo";

    #[tokio::test]
    async fn docker_logs() -> Result<(), Box<dyn Error>> {
        let test_dir = PathBuf::from(ROOT_DIR).join("examples").join("set");

        env::set_current_dir(&test_dir)?;

        // tembo init
        let mut cmd = Command::cargo_bin(CARGO_BIN)?;
        cmd.arg("init");
        cmd.assert().success();

        // tembo context set --name local
        let mut cmd = Command::cargo_bin(CARGO_BIN)?;
        cmd.arg("context");
        cmd.arg("set");
        cmd.arg("--name");
        cmd.arg("local");
        cmd.assert().success();

        // tembo apply
        let mut cmd = Command::cargo_bin(CARGO_BIN)?;
        cmd.arg("--verbose");
        cmd.arg("apply");
        cmd.assert().success();

        // tembo logs
        let mut cmd = Command::cargo_bin(CARGO_BIN)?;
        cmd.arg("logs");
        cmd.assert().success();

        // tembo delete
        let mut cmd = Command::cargo_bin(CARGO_BIN)?;
        cmd.arg("delete");
        let _ = cmd.ok();

        Ok(())
    }

    fn mock_query(query: &str) -> Result<String> {
        match query {
            "valid_json" => Ok(r#"{
                "status": "success",
                "data": {
                    "resultType": "matrix",
                    "result": [
                        {
                            "stream": {
                                "app": "test_app",
                                "container": "test_container",
                                "pod": "test_pod",
                                "stream": "test_stream",
                                "tembo_instance_id": "test_id",
                                "tembo_organization_id": "test_org_id"
                            },
                            "values": [
                                ["1234567890", "{\"ts\":\"2024-01-24T21:37:53Z\",\"msg\":\"Valid JSON log entry\"}"]
                            ]
                        },
                        {
                            "stream": {
                                "app": "test_app",
                                "container": "test_container",
                                "pod": "test_pod",
                                "stream": "test_stream",
                                "tembo_instance_id": "test_id",
                                "tembo_organization_id": "test_org_id"
                            },
                            "values": [
                                ["1234567890", "Non-JSON log entry"]
                            ]
                        }
                    ]
                }
            }"#.to_string()),
            _ => Err(anyhow!("Invalid query")),
        }
    }

    #[tokio::test]
    async fn cloud_logs() {
        let valid_json_log = mock_query("valid_json").unwrap();
        beautify_logs(&valid_json_log).unwrap();
    }
}<|MERGE_RESOLUTION|>--- conflicted
+++ resolved
@@ -75,11 +75,7 @@
 
     if env.target == Target::Docker.to_string() {
         let instance_settings = get_instance_settings(None, None)?;
-<<<<<<< HEAD
-        for (instance_name, _settings) in instance_settings {
-=======
         for (_instance_name, _settings) in instance_settings {
->>>>>>> 3b14cda4
             docker_logs(&_settings.instance_name)?;
         }
     } else if env.target == Target::TemboCloud.to_string() {
