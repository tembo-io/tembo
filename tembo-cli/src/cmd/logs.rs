--- conflicted
+++ resolved
@@ -8,26 +8,21 @@
 use reqwest::blocking::Client;
 use reqwest::header::{HeaderMap, HeaderValue, AUTHORIZATION};
 use serde::{Deserialize, Serialize};
-<<<<<<< HEAD
+use std::collections::BTreeMap;
 use std::process::{Output, Command};
-=======
-use std::collections::BTreeMap;
-use std::process::Command;
->>>>>>> 8a34e585
 use temboclient::apis::configuration::Configuration;
 
 /// View logs for your instance
 #[derive(Args)]
 pub struct LogsCommand {
-<<<<<<< HEAD
     /// Tail your logs
     #[clap(long, action = clap::ArgAction::SetTrue)]
     tail: bool,
-=======
+
     /// Fetch logs for specific apps
     #[clap(long)]
     app: Option<String>,
->>>>>>> 8a34e585
+
 }
 
 #[derive(Serialize, Deserialize, Debug)]
@@ -80,21 +75,10 @@
     info: String,
 }
 
-<<<<<<< HEAD
-fn format_log_entry(log_entry: &IndividualLogEntry) -> String {
-    format!("{} {}", log_entry.ts, log_entry.msg)
-}
-
-pub fn execute(arg: LogsCommand) -> Result<()> {
-    let env = match get_current_context() {
-        Ok(env) => env,
-        Err(e) => return Err(e),
-=======
 pub fn execute(args: LogsCommand) -> Result<(), anyhow::Error> {
     let env = match get_current_context() {
         Ok(env) => env,
         Err(e) => return Err(anyhow!(e)),
->>>>>>> 8a34e585
     };
 
     if env.target == Target::Docker.to_string() {
@@ -103,18 +87,11 @@
             docker_logs(&_settings.instance_name, Some(arg.tail))?;
         }
     } else if env.target == Target::TemboCloud.to_string() {
-<<<<<<< HEAD
-        let _ = cloud_logs(Some(arg.tail));
-=======
-        let _ = cloud_logs(args.app)?;
->>>>>>> 8a34e585
+        let _ = cloud_logs(Some(arg.tail), args.app)?;
     }
     Ok(())
 }
 
-<<<<<<< HEAD
-pub fn cloud_logs(tail: Option<bool>) -> Result<()> {
-=======
 fn beautify_logs(json_data: &str, app_name: Option<String>) -> Result<()> {
     let log_data: LogData = serde_json::from_str(json_data)?;
     let mut entries: BTreeMap<DateTime<Utc>, Vec<String>> = BTreeMap::new();
@@ -171,8 +148,7 @@
     Ok(())
 }
 
-pub fn cloud_logs(app: Option<String>) -> Result<(), anyhow::Error> {
->>>>>>> 8a34e585
+pub fn cloud_logs(tail: Option<bool>, app: Option<String>) -> Result<()> {
     let env = get_current_context()?;
     let org_id = env.org_id.clone().unwrap_or_default();
     let profile = env.selected_profile.clone().unwrap();
@@ -230,20 +206,18 @@
             .query(&[("query", &query)])
             .send()?;
 
-<<<<<<< HEAD
             if response.status().is_success() {
                 let response_body = response.text()?;
                 beautify_logs(&response_body)?;
             } else {
                 eprintln!("Error: {:?}", response.status());
             }
-=======
+
         if response.status().is_success() {
             let response_body = response.text()?;
             beautify_logs(&response_body, app.clone())?;
         } else {
             eprintln!("Error: {:?}", response.status());
->>>>>>> 8a34e585
         }
     }
 
