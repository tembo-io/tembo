use crate::cli::context::Environment;
use crate::cli::context::{
    get_current_context, tembo_context_file_path, tembo_credentials_file_path, Context, Credential,
    Profile,
};
use crate::tui::error;
use actix_cors::Cors;
use actix_web::{http::header, post, web, App, HttpResponse, HttpServer, Responder};
use anyhow::{anyhow, Result};
use clap::Args;
use serde::Deserialize;
use std::fs;
use std::io::{self, Write};
use std::sync::Arc;
use std::sync::Mutex;
use tokio::sync::Notify;
use tokio::time::{self, Duration};
use webbrowser;

struct SharedState {
    token: Mutex<Option<String>>,
}

#[derive(Args)]
#[clap(author, version, about, long_about = None)]
pub struct LoginCommand {
    #[clap(long)]
    pub organization_id: Option<String>,

    #[clap(long)]
    pub profile: Option<String>,

    #[clap(long)]
    pub tembo_host: Option<String>,

    #[clap(long)]
    pub tembo_data_host: Option<String>,
}

#[derive(Deserialize)]
struct TokenRequest {
    token: String,
}

pub fn execute(login_cmd: LoginCommand) -> Result<(), anyhow::Error> {
    let env = get_current_context()?;
<<<<<<< HEAD

    match (&login_cmd.organization_id, &login_cmd.profile) {
        (Some(_), None) | (None, Some(_)) => {
            return Err(anyhow!(
                "Both 'organization_id' and 'profile' must be specified."
            ));
        }
        (None, None) => {}
        _ => {}
    }

    if env.target == "tembo-cloud" {
        let profile = env
            .selected_profile
            .as_ref()
            .ok_or_else(|| anyhow!("Environment not setup properly"))?;
        let login_url = url(profile)?;
        let rt = tokio::runtime::Runtime::new().expect("Failed to create a runtime");
        rt.block_on(handle_tokio(login_url, login_cmd))?;
    } else {
        print!("Cannot log in to the local context. Please select a context, or initialize a new context with tembo login --profile < name your profile > --organization-id < Your Tembo Cloud organization ID >");
=======
    if env.target == "tembo-cloud" {
        let profile = env.selected_profile.as_ref().ok_or_else(|| {
            anyhow!("Tembo-Cloud Environment is not setup properly. Run 'tembo init'")
        })?;
        let login_url = url(profile)?;
        let rt = tokio::runtime::Runtime::new().expect("Failed to create a runtime");

        rt.block_on(handle_tokio(login_url))?;
    } else {
        print!("Cannot log in to the local context, please select a tembo-cloud context before logging in");
>>>>>>> 6a29e1e4
    }

    Ok(())
}

fn url(profile: &Profile) -> Result<String, anyhow::Error> {
    let lifetime = token_lifetime()?;
    let modified_tembo_host = profile.get_tembo_host().replace("api", "cloud");
    let login_url = modified_tembo_host.clone() + "/cli-success?isCli=true&expiry=" + &lifetime;
    Ok(login_url)
}

async fn handle_tokio(login_url: String, cmd: LoginCommand) -> Result<(), anyhow::Error> {
    webbrowser::open(&login_url)?;
    let notify = Arc::new(Notify::new());
    let notify_clone = notify.clone();
    let profile_name = read_context();
    let shared_state = web::Data::new(SharedState {
        token: Mutex::new(None),
    });
    let shared_state_clone = shared_state.clone();
    tokio::spawn(async move {
        if let Err(e) = start_server(notify_clone, shared_state_clone).await {
            eprintln!("Server error: {}", e);
        }
    });

    let result = time::timeout(Duration::from_secs(30), notify.notified()).await;
    match result {
        Ok(_) => println!("File saved and Server Closed!"),
        Err(_) => {
            println!("Operation timed out. Server is being stopped.");
        }
    }
    if let Some(token) = shared_state.token.lock().unwrap().as_ref() {
        let _ = execute_command(cmd, token, &profile_name.unwrap());
    } else {
        println!("No token was received.");
    }

    Ok(())
}

#[post("/")]
async fn handle_request(
    body: web::Json<TokenRequest>,
    notify: web::Data<Arc<Notify>>,
    shared_state: web::Data<SharedState>,
) -> impl Responder {
    let token = body.token.clone();

    let mut token_storage = shared_state.token.lock().unwrap();
    *token_storage = Some(token.clone());

    notify.notify_one();

    HttpResponse::Ok().body(format!("Token received and saved: {}", token))
}

async fn start_server(notify: Arc<Notify>, shared_state: web::Data<SharedState>) -> Result<()> {
    let notify_data = web::Data::new(notify.clone());

    let server = HttpServer::new(move || {
        let cors = Cors::default()
            .allowed_origin("https://local.tembo.io")
            .allowed_origin("https://cloud.tembo.io")
            .allowed_origin("https://cloud.cdb-dev.com")
            .allowed_methods(vec!["GET", "POST"])
            .allowed_headers(vec![header::AUTHORIZATION, header::ACCEPT])
            .allowed_header(header::CONTENT_TYPE)
            .supports_credentials()
            .max_age(3600);

        App::new()
            .app_data(shared_state.clone())
            .app_data(notify_data.clone())
            .wrap(cors)
            .service(handle_request)
    })
    .bind("127.0.0.1:3000")?
    .run();

    server.await?;

    Ok(())
}

fn token_lifetime() -> Result<String> {
    println!("Enter the token lifetime in days (1, 7, 30, 365): ");
    io::stdout().flush()?;

    let mut lifetime = String::new();
    io::stdin().read_line(&mut lifetime)?;

    let lifetime = lifetime.trim().to_string();

    Ok(lifetime)
}

fn read_context() -> Result<String, anyhow::Error> {
    let filename = tembo_context_file_path();
    let contents = match fs::read_to_string(&filename) {
        Ok(c) => c,
        Err(e) => {
            error(&format!("Couldn't read context file {}: {}", filename, e));
            return Err(e.into());
        }
    };
    let mut data: Context = match toml::from_str(&contents) {
        Ok(d) => d,
        Err(e) => {
            error(&format!("Unable to load data. Error: `{}`", e));
            return Err(e.into());
        }
    };
    for e in data.environment.iter_mut() {
        if e.set == Some(true) && e.name != "local" {
            return Ok(e.name.clone());
        }
    }
    Err(anyhow!("Now "))
}

pub fn update_access_token(
    profile_name: &str,
    new_access_token: &str,
) -> Result<(), anyhow::Error> {
    let credentials_file_path = tembo_credentials_file_path();
    let contents = fs::read_to_string(&credentials_file_path)?;
    let mut credentials: Credential = toml::from_str(&contents)?;

    for profile in &mut credentials.profile {
        if profile.name == profile_name {
            profile.tembo_access_token = new_access_token.to_string();
            break;
        }
    }

    let modified_contents = toml::to_string(&credentials)
        .map_err(|e| anyhow!("Failed to serialize modified credentials: {}", e))?;

    fs::write(&credentials_file_path, modified_contents)
        .map_err(|e| anyhow!("Failed to write modified credentials back to file: {}", e))?;

    Ok(())
}

pub fn update_context(org_id: &str, profile_name: &str) -> Result<(), anyhow::Error> {
    let context_file_path = tembo_context_file_path();
    let contents = fs::read_to_string(&context_file_path)?;
    let mut data: Context = toml::from_str(&contents)?;

    let new_env = Environment {
        name: profile_name.to_string(),
        target: "tembo-cloud".to_string(),
        org_id: Some(org_id.to_string()),
        profile: Some(profile_name.to_string()),
        set: Some(false),
        selected_profile: None,
    };
    data.environment.push(new_env);

    let modified_contents = toml::to_string(&data)?;
    fs::write(&context_file_path, modified_contents)?;

    Ok(())
}

pub fn update_or_create_profile(
    profile_name: &str,
    new_access_token: &str,
    tembo_host: &str,
    tembo_data_host: &str,
) -> Result<(), anyhow::Error> {
    let credentials_file_path = tembo_credentials_file_path();
    let contents = fs::read_to_string(&credentials_file_path)?;
    let mut credentials: Credential = toml::from_str(&contents)?;

    let profile_opt = credentials
        .profile
        .iter_mut()
        .find(|p| p.name == profile_name);

    match profile_opt {
        Some(profile) => {
            profile.tembo_access_token = new_access_token.to_string();
        }
        None => {
            let new_profile = Profile {
                name: profile_name.to_string(),
                tembo_access_token: new_access_token.to_string(),
                tembo_host: tembo_host.to_string(),
                tembo_data_host: tembo_data_host.to_string(),
            };
            credentials.profile.push(new_profile);
        }
    }

    let modified_contents = toml::to_string(&credentials)?;
    fs::write(&credentials_file_path, modified_contents)?;

    Ok(())
}

pub fn execute_command(
    cmd: LoginCommand,
    new_access_token: &str,
    profile_name: &str,
) -> Result<(), anyhow::Error> {
    let profile = cmd.profile;
    let org_id = cmd.organization_id;
    let default_tembo_host = "https://api.tembo.io";
    let default_tembo_data_host = "https://api.data-1.use1.tembo.io";

    let tembo_host = cmd
        .tembo_host
        .unwrap_or_else(|| default_tembo_host.to_string());
    let tembo_data_host = cmd
        .tembo_data_host
        .unwrap_or_else(|| default_tembo_data_host.to_string());

    if profile.is_some() && org_id.is_some() {
        update_or_create_profile(
            &profile.clone().unwrap(),
            new_access_token,
            &tembo_host.clone(),
            &tembo_data_host.clone(),
        )?;
        update_context(&org_id.unwrap(), &profile.clone().unwrap())?;
    } else {
        let _ = update_access_token(profile_name, new_access_token);
    }

    Ok(())
}<|MERGE_RESOLUTION|>--- conflicted
+++ resolved
@@ -44,7 +44,6 @@
 
 pub fn execute(login_cmd: LoginCommand) -> Result<(), anyhow::Error> {
     let env = get_current_context()?;
-<<<<<<< HEAD
 
     match (&login_cmd.organization_id, &login_cmd.profile) {
         (Some(_), None) | (None, Some(_)) => {
@@ -56,17 +55,6 @@
         _ => {}
     }
 
-    if env.target == "tembo-cloud" {
-        let profile = env
-            .selected_profile
-            .as_ref()
-            .ok_or_else(|| anyhow!("Environment not setup properly"))?;
-        let login_url = url(profile)?;
-        let rt = tokio::runtime::Runtime::new().expect("Failed to create a runtime");
-        rt.block_on(handle_tokio(login_url, login_cmd))?;
-    } else {
-        print!("Cannot log in to the local context. Please select a context, or initialize a new context with tembo login --profile < name your profile > --organization-id < Your Tembo Cloud organization ID >");
-=======
     if env.target == "tembo-cloud" {
         let profile = env.selected_profile.as_ref().ok_or_else(|| {
             anyhow!("Tembo-Cloud Environment is not setup properly. Run 'tembo init'")
@@ -77,7 +65,6 @@
         rt.block_on(handle_tokio(login_url))?;
     } else {
         print!("Cannot log in to the local context, please select a tembo-cloud context before logging in");
->>>>>>> 6a29e1e4
     }
 
     Ok(())
