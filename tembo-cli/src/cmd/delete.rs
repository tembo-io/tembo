use crate::cli::context::{get_current_context, Environment, Target};
use crate::cli::docker::Docker;
use crate::tui;
use crate::tui::confirmation;
use clap::Args;
use core::result::Result::Ok;
use temboclient::apis::{configuration::Configuration, instance_api::delete_instance};
use tokio::runtime::Runtime;

use super::apply::{get_instance_id, get_instance_settings};

/// Deletes database instance locally or on Tembo Cloud
#[derive(Args)]
pub struct DeleteCommand {}

pub fn execute() -> Result<(), anyhow::Error> {
    let env = get_current_context()?;

<<<<<<< HEAD
    let instance_settings = get_instance_settings(None, None)?;

=======
>>>>>>> a860358c
    if env.target == Target::Docker.to_string() {
        Docker::docker_compose_down()?;
    } else if env.target == Target::TemboCloud.to_string() {
        return execute_tembo_cloud(env);
    }

    Ok(())
}

fn execute_tembo_cloud(env: Environment) -> Result<(), anyhow::Error> {
    let instance_settings = get_instance_settings(None, None)?;

    let profile = env.clone().selected_profile.unwrap();
    let config = Configuration {
        base_path: profile.tembo_host,
        bearer_access_token: Some(profile.tembo_access_token),
        ..Default::default()
    };

    for (_key, value) in instance_settings.iter() {
        let instance_id = get_instance_id(value.instance_name.clone(), &config, env.clone())?;
        if let Some(env_instance_id) = instance_id {
            let v = Runtime::new().unwrap().block_on(delete_instance(
                &config,
                env.clone().org_id.unwrap().as_str(),
                &env_instance_id,
            ));

            match v {
                Ok(result) => confirmation(&format!(
                    "Instance delete started for Instance Id: {}",
                    result.instance_id
                )),
                Err(error) => tui::error(&format!("Error deleting instance: {}", error)),
            };
        }
    }

    Ok(())
}<|MERGE_RESOLUTION|>--- conflicted
+++ resolved
@@ -16,11 +16,6 @@
 pub fn execute() -> Result<(), anyhow::Error> {
     let env = get_current_context()?;
 
-<<<<<<< HEAD
-    let instance_settings = get_instance_settings(None, None)?;
-
-=======
->>>>>>> a860358c
     if env.target == Target::Docker.to_string() {
         Docker::docker_compose_down()?;
     } else if env.target == Target::TemboCloud.to_string() {
