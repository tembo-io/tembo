--- conflicted
+++ resolved
@@ -52,16 +52,12 @@
         SubCommands::Init(_init_cmd) => {
             init::execute()?;
         }
-<<<<<<< HEAD
+
         SubCommands::Apply(apply_cmd) => {
             if let Some(settings) = &apply_cmd.set {
                 apply::update_instance_settings(settings)?;
             }
-            apply::execute(apply_cmd, app.global_opts.verbose)?;
-=======
-        SubCommands::Apply(_apply_cmd) => {
             apply::execute(app.global_opts.verbose, _apply_cmd.merge.clone())?;
->>>>>>> 538d01c8
         }
         SubCommands::Validate(_validate_cmd) => {
             validate::execute(app.global_opts.verbose)?;
