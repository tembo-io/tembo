use crate::cmd::delete::DeleteCommand;
use crate::cmd::validate::ValidateCommand;
use crate::cmd::{apply, context, delete, init, validate};
use clap::{crate_authors, crate_version, Args, Parser, Subcommand};
use cmd::apply::ApplyCommand;
use cmd::context::{ContextCommand, ContextSubCommand};
use cmd::init::InitCommand;

mod cli;
mod cmd;
mod tui;

#[derive(Parser)]
#[clap(author = crate_authors!("\n"), version = crate_version!(), about = "Tembo CLI", long_about = None)]
struct App {
    #[clap(flatten)]
    global_opts: GlobalOpts,

    #[clap(subcommand)]
    command: SubCommands,
}

// Enum representing all available commands
#[derive(Subcommand)]
enum SubCommands {
    Context(ContextCommand),
    Init(InitCommand),
    Apply(ApplyCommand),
    Validate(ValidateCommand),
    Delete(DeleteCommand),
}

#[derive(Args)]
struct GlobalOpts {
    /// Show more information in command output
    #[clap(short, long)]
    verbose: bool,
}

fn main() -> Result<(), anyhow::Error> {
    let app = App::parse();

    match app.command {
        SubCommands::Context(context_cmd) => match context_cmd.subcommand {
            ContextSubCommand::List => {
                context::list::execute()?;
            }
            ContextSubCommand::Set(args) => {
                context::set::execute(&args)?;
            }
        },
        SubCommands::Init(_init_cmd) => {
            init::execute()?;
        }
        SubCommands::Apply(_apply_cmd) => {
            apply::execute(
                app.global_opts.verbose,
                _apply_cmd.merge.clone(),
                _apply_cmd.set.clone(),
            )?;
        }
        SubCommands::Validate(_validate_cmd) => {
            validate::execute(app.global_opts.verbose)?;
        }
        SubCommands::Delete(_delete_cmd) => {
            delete::execute()?;
        }
    }

    Ok(())
<<<<<<< HEAD
}

#[cfg(test)]
mod tests {
    use super::*;
    use std::path::PathBuf;
    use std::process::Command;

    const CARGO_BIN_PATH: &str = "cargo run ";
    const root_dir: &str = env!("CARGO_MANIFEST_DIR");

    #[tokio::test]
    async fn default_instance_settings() -> Result<(), Box<dyn std::error::Error>> {
        std::env::set_current_dir(
            PathBuf::from(root_dir)
                .join("tests")
                .join("tomls")
                .join("merge"),
        )?;

        // Path to the overlay.toml file
        let overlay_config_path = PathBuf::from(root_dir)
            .join("tests")
            .join("tomls")
            .join("merge")
            .join("overlay.toml");
        let overlay_config_str = overlay_config_path.to_str().ok_or("Invalid path")?;

        // Running `tembo init`
        let _output = Command::new(CARGO_BIN_PATH).arg("init");

        let _output = Command::new(CARGO_BIN_PATH)
            .arg("apply")
            .arg("--merge")
            .arg(overlay_config_str);

        let merged_settings =
            apply::get_instance_settings(Some(overlay_config_str.to_string()), None)?;
        if let Some(setting) = merged_settings.get("defaults") {
            assert_ne!(setting.cpu, "0.25", "Default setting was overwritten");
        } else {
            return Err("Setting key not found".into());
        }

        // Running `tembo delete`
        let _output = Command::new(CARGO_BIN_PATH).arg("delete");

        Ok(())
    }

    #[tokio::test]
    async fn merge() -> Result<(), Box<dyn std::error::Error>> {
        std::env::set_current_dir(
            PathBuf::from(root_dir)
                .join("tests")
                .join("tomls")
                .join("merge"),
        )?;

        // Path to the overlay.toml file
        let overlay_config_path = PathBuf::from(root_dir)
            .join("tests")
            .join("tomls")
            .join("merge")
            .join("overlay.toml");
        let overlay_config_str = overlay_config_path.to_str().ok_or("Invalid path")?;

        // Running `tembo init`
        let _output = Command::new(CARGO_BIN_PATH).arg("init");

        let _output = Command::new(CARGO_BIN_PATH)
            .arg("apply")
            .arg("--merge")
            .arg(overlay_config_str);

        let merged_settings =
            apply::get_instance_settings(Some(overlay_config_str.to_string()), None)?;
        if let Some(setting) = merged_settings.get("defaults") {
            assert_eq!(setting.memory, "10Gi", "Base settings was not overwritten");
        } else {
            return Err("Setting key not found".into());
        }

        // Running `tembo delete`
        let _output = Command::new(CARGO_BIN_PATH).arg("delete");

        Ok(())
    }

    #[tokio::test]
    async fn set() -> Result<(), Box<dyn std::error::Error>> {
        std::env::set_current_dir(
            PathBuf::from(root_dir)
                .join("tests")
                .join("tomls")
                .join("merge"),
        )?;

        let overlay_config_path = PathBuf::from(root_dir)
            .join("tests")
            .join("tomls")
            .join("merge")
            .join("overlay.toml");
        let overlay_config_str = overlay_config_path.to_str().ok_or("Invalid path")?;

        // tembo init
        let _output = Command::new(CARGO_BIN_PATH).arg("init");

        let _output = Command::new(CARGO_BIN_PATH)
            .arg("apply")
            .arg("--set")
            .arg("defaults.replicas = 2")
            .output()?;

        let set_arg = Some("defaults.replicas=2".to_string());

        // Path to the overlay.toml file
        

        let merged_settings =
        apply::get_instance_settings(Some(overlay_config_str.to_string()), set_arg)?;
        if let Some(setting) = merged_settings.get("defaults") {
            assert_eq!(setting.replicas, 2, "Replicas setting was not updated correctly");
        } else {
            return Err("Defaults settings not found".into());
        }

        let _output = Command::new(CARGO_BIN_PATH).arg("delete");

        Ok(())
    }
=======
>>>>>>> a860358c
}<|MERGE_RESOLUTION|>--- conflicted
+++ resolved
@@ -68,138 +68,4 @@
     }
 
     Ok(())
-<<<<<<< HEAD
 }
-
-#[cfg(test)]
-mod tests {
-    use super::*;
-    use std::path::PathBuf;
-    use std::process::Command;
-
-    const CARGO_BIN_PATH: &str = "cargo run ";
-    const root_dir: &str = env!("CARGO_MANIFEST_DIR");
-
-    #[tokio::test]
-    async fn default_instance_settings() -> Result<(), Box<dyn std::error::Error>> {
-        std::env::set_current_dir(
-            PathBuf::from(root_dir)
-                .join("tests")
-                .join("tomls")
-                .join("merge"),
-        )?;
-
-        // Path to the overlay.toml file
-        let overlay_config_path = PathBuf::from(root_dir)
-            .join("tests")
-            .join("tomls")
-            .join("merge")
-            .join("overlay.toml");
-        let overlay_config_str = overlay_config_path.to_str().ok_or("Invalid path")?;
-
-        // Running `tembo init`
-        let _output = Command::new(CARGO_BIN_PATH).arg("init");
-
-        let _output = Command::new(CARGO_BIN_PATH)
-            .arg("apply")
-            .arg("--merge")
-            .arg(overlay_config_str);
-
-        let merged_settings =
-            apply::get_instance_settings(Some(overlay_config_str.to_string()), None)?;
-        if let Some(setting) = merged_settings.get("defaults") {
-            assert_ne!(setting.cpu, "0.25", "Default setting was overwritten");
-        } else {
-            return Err("Setting key not found".into());
-        }
-
-        // Running `tembo delete`
-        let _output = Command::new(CARGO_BIN_PATH).arg("delete");
-
-        Ok(())
-    }
-
-    #[tokio::test]
-    async fn merge() -> Result<(), Box<dyn std::error::Error>> {
-        std::env::set_current_dir(
-            PathBuf::from(root_dir)
-                .join("tests")
-                .join("tomls")
-                .join("merge"),
-        )?;
-
-        // Path to the overlay.toml file
-        let overlay_config_path = PathBuf::from(root_dir)
-            .join("tests")
-            .join("tomls")
-            .join("merge")
-            .join("overlay.toml");
-        let overlay_config_str = overlay_config_path.to_str().ok_or("Invalid path")?;
-
-        // Running `tembo init`
-        let _output = Command::new(CARGO_BIN_PATH).arg("init");
-
-        let _output = Command::new(CARGO_BIN_PATH)
-            .arg("apply")
-            .arg("--merge")
-            .arg(overlay_config_str);
-
-        let merged_settings =
-            apply::get_instance_settings(Some(overlay_config_str.to_string()), None)?;
-        if let Some(setting) = merged_settings.get("defaults") {
-            assert_eq!(setting.memory, "10Gi", "Base settings was not overwritten");
-        } else {
-            return Err("Setting key not found".into());
-        }
-
-        // Running `tembo delete`
-        let _output = Command::new(CARGO_BIN_PATH).arg("delete");
-
-        Ok(())
-    }
-
-    #[tokio::test]
-    async fn set() -> Result<(), Box<dyn std::error::Error>> {
-        std::env::set_current_dir(
-            PathBuf::from(root_dir)
-                .join("tests")
-                .join("tomls")
-                .join("merge"),
-        )?;
-
-        let overlay_config_path = PathBuf::from(root_dir)
-            .join("tests")
-            .join("tomls")
-            .join("merge")
-            .join("overlay.toml");
-        let overlay_config_str = overlay_config_path.to_str().ok_or("Invalid path")?;
-
-        // tembo init
-        let _output = Command::new(CARGO_BIN_PATH).arg("init");
-
-        let _output = Command::new(CARGO_BIN_PATH)
-            .arg("apply")
-            .arg("--set")
-            .arg("defaults.replicas = 2")
-            .output()?;
-
-        let set_arg = Some("defaults.replicas=2".to_string());
-
-        // Path to the overlay.toml file
-        
-
-        let merged_settings =
-        apply::get_instance_settings(Some(overlay_config_str.to_string()), set_arg)?;
-        if let Some(setting) = merged_settings.get("defaults") {
-            assert_eq!(setting.replicas, 2, "Replicas setting was not updated correctly");
-        } else {
-            return Err("Defaults settings not found".into());
-        }
-
-        let _output = Command::new(CARGO_BIN_PATH).arg("delete");
-
-        Ok(())
-    }
-=======
->>>>>>> a860358c
-}