[package]
name = "pg-trunk"
<<<<<<< HEAD
version = "0.2.3"
=======
version = "0.3.0"
>>>>>>> f6ccb303
edition = "2021"
authors = ["Steven Miller", "Ian Stanton"]
description = "A package manager for PostgreSQL extensions"
homepage = "https://trnk.io"
license = "Apache-2.0"
readme = "README.md"
repository = "https://github.com/coredb-io/trunk"

[[bin]]
name = "trunk"
path = "src/main.rs"

[dependencies]
anyhow = "1.0.69"
async-trait = "0.1.64"
bollard = "0.14.0"
clap = { version = "4.1.1", features = ["derive"] }
elf = "0.7.2"
flate2 = "1.0.25"
futures-util = "0.3.26"
hyper = "0.14.24"
rand = "0.8.5"
read-write-pipe = "0.1.0"
reqwest = { version = "0.11.16", features = ["multipart"] }
semver = "1.0.16"
serde = { version = "1.0.153", features = ["derive"] }
serde_json = "1.0.91"
serde_yaml = "0.9.17"
tar = "0.4.38"
tee_readwrite = "0.1.0"
tempfile = "3.4.0"
thiserror = "1.0.38"
tokio = { version = "1.26.0", features = ["rt","rt-multi-thread","macros","sync"] }
tokio-stream = "0.1.12"
tokio-task-manager = "0.2.0"
toml = "0.7.2"
which = "4.4.0"

[dev-dependencies]
assert_cmd = "2.0.8"
predicates = "2.1.5"<|MERGE_RESOLUTION|>--- conflicted
+++ resolved
@@ -1,10 +1,6 @@
 [package]
 name = "pg-trunk"
-<<<<<<< HEAD
-version = "0.2.3"
-=======
 version = "0.3.0"
->>>>>>> f6ccb303
 edition = "2021"
 authors = ["Steven Miller", "Ian Stanton"]
 description = "A package manager for PostgreSQL extensions"
