//! Functionality related to publishing a new extension or version of an extension.

use crate::errors::ExtensionRegistryError;
use crate::uploader::Uploader;
use crate::views::extension_publish::ExtensionUpload;
use actix_multipart::Multipart;
use actix_web::{error, post, web, HttpResponse};
<<<<<<< HEAD
use futures::TryStreamExt;
use reqwest::{Body, Client};
use s3::Bucket;
use Uploader::S3;
=======
use futures::StreamExt;
use sqlx::{Pool, Postgres};
>>>>>>> ddacc7bb

const MAX_SIZE: usize = 262_144; // max payload size is 256k

/// Handles the `POST /extensions/new` route.
/// Used by `trunk publish` to publish a new extension or to publish a new version of an
/// existing extension.

#[post("/extensions/new")]
pub async fn publish(
<<<<<<< HEAD
    cfg: web::Data<Config>,
    mut payload: Multipart,
=======
    conn: web::Data<Pool<Postgres>>,
    mut payload: web::Payload,
>>>>>>> ddacc7bb
) -> Result<HttpResponse, ExtensionRegistryError> {
    // Get request body
    let mut metadata = web::BytesMut::new();
    let mut file = web::BytesMut::new();
    while let Some(mut field) = payload.try_next().await? {
        // Field is stream of Bytes
        while let Some(chunk) = field.try_next().await? {
            // limit max size of in-memory payload
            if (chunk.len()) > MAX_SIZE {
                return Err(ExtensionRegistryError::from(error::ErrorBadRequest(
                    "overflow",
                )));
            }
            if field.name() == "metadata" {
                metadata.extend_from_slice(&chunk);
            } else if field.name() == "file" {
                file.extend_from_slice(&chunk);
            }
        }
    }

    // Deserialize body
    let new_extension = serde_json::from_slice::<ExtensionUpload>(&metadata)?;
    let body = Body::from(file.freeze());
    let client = Client::new();
    Uploader::upload_extension(
        &S3 {
            bucket: Box::new(Bucket::new(
                &cfg.bucket_name,
                &cfg.region,
                &cfg.aws_access_key,
                &cfg.aws_secret_key,
                "https",
            )),
            index_bucket: None,
            cdn: None,
        },
        &client,
        body,
        &new_extension,
        &new_extension.vers,
    )
    .await?;

    // Create a transaction on the database, if there are no errors,
    // commit the transactions to record a new or updated extension.
    let mut tx = conn.begin().await?;

    // Validate name input
    check_input(&new_extension.name)?;

    // Check if extension exists
    let exists = sqlx::query!(
        "SELECT * FROM extensions WHERE name = $1",
        new_extension.name
    )
    .fetch_optional(&mut tx)
    .await?;

    match exists {
        // TODO(ianstanton) Refactor into separate functions
        Some(exists) => {
            // Extension exists
            let mut tx = conn.begin().await?;
            let extension_id = exists.id;

            // Check if version exists
            let version_exists = sqlx::query!(
                "SELECT *
                FROM versions
                WHERE 
                    extension_id = $1
                    and num = $2",
                extension_id as i32,
                new_extension.vers.to_string()
            )
            .fetch_optional(&mut tx)
            .await?;

            match version_exists {
                Some(_version_exists) => {
                    // Update updated_at timestamp
                    sqlx::query!(
                        "UPDATE versions
                    SET updated_at = (now() at time zone 'utc')
                    WHERE extension_id = $1
                    AND num = $2",
                        extension_id as i32,
                        new_extension.vers.to_string()
                    )
                    .execute(&mut tx)
                    .await?;
                }
                None => {
                    // Create new record in versions table
                    sqlx::query!(
                        "
                    INSERT INTO versions(extension_id, num, created_at, yanked, license)
                    VALUES ($1, $2, (now() at time zone 'utc'), $3, $4)
                    ",
                        extension_id as i32,
                        new_extension.vers.to_string(),
                        false,
                        new_extension.license
                    )
                    .execute(&mut tx)
                    .await?;
                }
            }

            // Set updated_at time on extension
            sqlx::query!(
                "UPDATE extensions
            SET updated_at = (now() at time zone 'utc')
            WHERE name = $1",
                new_extension.name,
            )
            .execute(&mut tx)
            .await?;
            tx.commit().await?;
        }
        None => {
            // Else, create new record in extensions table
            let mut tx = conn.begin().await?;
            let id_row = sqlx::query!(
                "
            INSERT INTO extensions(name, created_at, description, homepage)
            VALUES ($1, (now() at time zone 'utc'), $2, $3)
            RETURNING id
            ",
                new_extension.name,
                new_extension.description,
                new_extension.homepage
            )
            .fetch_one(&mut tx)
            .await?;
            let extension_id = id_row.id;

            // Create new record in versions table
            sqlx::query!(
                "
            INSERT INTO versions(extension_id, num, created_at, yanked, license)
            VALUES ($1, $2, (now() at time zone 'utc'), $3, $4)
            ",
                extension_id as i32,
                new_extension.vers.to_string(),
                false,
                new_extension.license
            )
            .execute(&mut tx)
            .await?;
            tx.commit().await?;
        }
    }

    // TODO(ianstanton) Generate checksum
    // TODO(ianstanton) Upload extension tar.gz

    Ok(HttpResponse::Ok().body(format!(
        "Successfully published extension {} version {}",
        new_extension.name, new_extension.vers
    )))
}

pub fn check_input(input: &str) -> Result<(), ExtensionRegistryError> {
    let valid = input
        .as_bytes()
        .iter()
        .all(|&c| c.is_ascii_alphanumeric() || c == b'_');
    match valid {
        true => Ok(()),
        false => Err(ExtensionRegistryError::ResponseError()),
    }
}<|MERGE_RESOLUTION|>--- conflicted
+++ resolved
@@ -5,15 +5,12 @@
 use crate::views::extension_publish::ExtensionUpload;
 use actix_multipart::Multipart;
 use actix_web::{error, post, web, HttpResponse};
-<<<<<<< HEAD
 use futures::TryStreamExt;
 use reqwest::{Body, Client};
 use s3::Bucket;
 use Uploader::S3;
-=======
-use futures::StreamExt;
 use sqlx::{Pool, Postgres};
->>>>>>> ddacc7bb
+use crate::config::Config;
 
 const MAX_SIZE: usize = 262_144; // max payload size is 256k
 
@@ -23,13 +20,9 @@
 
 #[post("/extensions/new")]
 pub async fn publish(
-<<<<<<< HEAD
     cfg: web::Data<Config>,
+    conn: web::Data<Pool<Postgres>>,
     mut payload: Multipart,
-=======
-    conn: web::Data<Pool<Postgres>>,
-    mut payload: web::Payload,
->>>>>>> ddacc7bb
 ) -> Result<HttpResponse, ExtensionRegistryError> {
     // Get request body
     let mut metadata = web::BytesMut::new();
