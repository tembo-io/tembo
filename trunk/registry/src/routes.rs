--- conflicted
+++ resolved
@@ -2,7 +2,6 @@
 use crate::connect;
 use crate::errors::ExtensionRegistryError;
 use actix_web::{get, web, HttpResponse, Responder};
-<<<<<<< HEAD
 use sqlx::Row;
 use serde::Serialize;
 
@@ -15,8 +14,6 @@
     repository: String
 }
 
-=======
->>>>>>> 070d018f
 #[get("/")]
 pub async fn running() -> impl Responder {
     HttpResponse::Ok().body("API is up and running!")
@@ -36,18 +33,14 @@
         .fetch_all(&mut tx)
         .await?;
     for row in rows.iter() {
-<<<<<<< HEAD
         let ext = Extension {
-            name: row.get(1),
-            description: row.get(5),
-            homepage: row.get(6),
-            documentation: "".to_string(),
-            repository: "".to_string()
+            name: row.name.as_ref().unwrap().to_owned(),
+            description: row.description.as_ref().unwrap().to_owned(),
+            homepage: row.homepage.as_ref().unwrap().to_owned(),
+            documentation: row.documentation.as_ref().unwrap().to_owned(),
+            repository: row.repository.as_ref().unwrap().to_owned()
         };
         extensions.push(ext);
-=======
-        extensions.push(row.name.as_ref().unwrap().to_owned());
->>>>>>> 070d018f
     }
     // Return results in response
     let json = serde_json::to_string(&extensions);
