--- conflicted
+++ resolved
@@ -1,11 +1,7 @@
 [package]
 name = "tembo-stacks"
 description = "Tembo Stacks for Postgres"
-<<<<<<< HEAD
-version = "0.6.1"
-=======
-version = "0.7.0"
->>>>>>> 49cd87cd
+version = "0.7.1"
 authors = ["tembo.io"]
 edition = "2021"
 license = "Apache-2.0"
