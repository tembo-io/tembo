[package]
name = "tembo-stacks"
description = "Tembo Stacks for Postgres"
<<<<<<< HEAD
version = "0.14.1"
=======
version = "0.15.0"
>>>>>>> a7641f72
authors = ["tembo.io"]
edition = "2021"
license = "Apache-2.0"
readme = "README.md"
repository = "https://github.com/tembo-io/tembo"


[[bin]]
name = "coredb-spec"
path = "src/main.rs"


[dependencies]
anyhow = "1.0.71"
clap = { version = "4.5.4", features = ["derive"] }
futures = "0.3.28"
k8s-openapi = { version = "0.18.0", features = ["v1_25", "schemars"], default-features = false } # This version has to be in line with the same version we use in the controller
lazy_static = "1.4.0"
schemars = {version = "0.8.12", features = ["chrono"]}
serde = "1.0.152"
serde_json = "1.0.114"
serde_yaml = "0.9.21"
strum = "0.26.2"
strum_macros = "0.26.2"
tembo-controller = { package = "controller", version = "0.48.0" }
tracing = "0.1"
utoipa = { version = "3", features = ["actix_extras", "chrono"] }

[dev-dependencies]
serde_json = "1.0.114"<|MERGE_RESOLUTION|>--- conflicted
+++ resolved
@@ -1,11 +1,7 @@
 [package]
 name = "tembo-stacks"
 description = "Tembo Stacks for Postgres"
-<<<<<<< HEAD
-version = "0.14.1"
-=======
-version = "0.15.0"
->>>>>>> a7641f72
+version = "0.15.1"
 authors = ["tembo.io"]
 edition = "2021"
 license = "Apache-2.0"
