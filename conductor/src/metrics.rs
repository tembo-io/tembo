/// Types to deserialize Prometheus query responses
pub mod prometheus {
    use std::fmt;

    use serde::de;
    use serde::de::SeqAccess;
    use serde::de::Visitor;
    use serde::Deserialize;
    use serde::Deserializer;
    use serde::Serialize;

    #[derive(Debug, Clone, Serialize, Deserialize, PartialEq)]
    #[serde(rename_all = "camelCase")]
    pub struct Metrics {
        pub status: String,
        pub data: MetricsData,
    }

    #[derive(Debug, Clone, Serialize, Deserialize, PartialEq)]
    #[serde(rename_all = "camelCase")]
    pub struct MetricsData {
        pub result_type: String,
        pub result: Vec<MetricsResult>,
    }

    #[derive(Debug, Clone, Serialize, Deserialize, PartialEq)]
    #[serde(rename_all = "camelCase")]
    pub struct MetricsResult {
        // This value does not come in the Prometheus response,
        // we add it in later.
        pub metric: MetricLabels,
        #[serde(deserialize_with = "custom_deserialize_tuple")]
        pub value: (i64, i64),
    }

    #[derive(Debug, Clone, Serialize, Deserialize, PartialEq)]
    pub struct MetricLabels {
        pub instance_id: String,
        pub pod: String,
    }

    fn custom_deserialize_tuple<'de, D>(deserializer: D) -> Result<(i64, i64), D::Error>
    where
        D: Deserializer<'de>,
    {
        struct TupleVisitor;

        impl<'de> Visitor<'de> for TupleVisitor {
            type Value = (i64, i64);

            fn expecting(&self, formatter: &mut fmt::Formatter) -> fmt::Result {
                formatter.write_str("a tuple of (f64, String)")
            }

            fn visit_seq<A>(self, mut seq: A) -> Result<Self::Value, A::Error>
            where
                A: SeqAccess<'de>,
            {
                let f64_val: f64 = seq
                    .next_element()?
                    .ok_or_else(|| de::Error::invalid_length(0, &self))?;
                let str_val: &str = seq
                    .next_element()?
                    .ok_or_else(|| de::Error::invalid_length(1, &self))?;

                let timestamp = f64_val.trunc() as i64;
                let parsed_int = str_val
                    .parse::<i64>()
                    .map_err(|_| de::Error::custom("Failed to parse string into integer"))?;

                Ok((timestamp, parsed_int))
            }
        }

        deserializer.deserialize_seq(TupleVisitor)
    }
}

/// Data Plane metrics as packaged to be sent to Control Plane
pub mod dataplane_metrics {
    use serde::{Deserialize, Serialize};

    use super::prometheus::MetricsResult;

    #[derive(Debug, Clone, Deserialize, Serialize, PartialEq)]
    #[serde(rename_all = "camelCase")]
    pub struct DataPlaneMetrics {
        /// Name of the corresponding metric
        pub name: String,
        /// Results of this metric for all instances
        pub result: Vec<MetricsResult>,
    }
<<<<<<< HEAD

    impl DataPlaneMetrics {
        pub fn from_query_result(name: &str, query_result: Vec<MetricsResult>) -> Self {
            Self {
                name: name.into(),
                result: query_result,
            }
        }
    }

    pub fn split_data_plane_metrics(
        metrics: DataPlaneMetrics,
        max_size: usize,
    ) -> Vec<DataPlaneMetrics> {
        let mut result = Vec::new();
        let mut chunk = Vec::new();

        for item in metrics.result.into_iter() {
            if chunk.len() == max_size {
                result.push(DataPlaneMetrics {
                    name: metrics.name.clone(),
                    result: chunk,
                });
                chunk = Vec::new();
            }
            chunk.push(item);
        }

        if !chunk.is_empty() {
            result.push(DataPlaneMetrics {
                name: metrics.name.clone(),
                result: chunk,
            });
        }

        result
    }
=======
>>>>>>> 3b1236ef
}

#[cfg(test)]
mod tests {
    use crate::metrics::dataplane_metrics::{split_data_plane_metrics, DataPlaneMetrics};
    use crate::metrics::prometheus::{MetricLabels, Metrics, MetricsData, MetricsResult};

    const QUERY_RESPONSE: &str = r#"
    {
        "status":"success",
        "data":{
           "resultType":"vector",
           "result":[
              {
                 "metric":{
                    "instance_id":"inst_0000000000000_AAAA0_1",
                    "pod":"org-dummt-inst-dummy1"
                 },
                 "value":[
                    1713365010.028,
                    "0"
                 ]
              },
              {
                 "metric":{
                    "instance_id":"inst_0000000000001_AAAB0_1",
                    "pod":"org-dummy-2-inst-dummy-1"
                 },
                 "value":[
                    1713365023.028,
                    "1005"
                 ]
              }
           ]
        }
     }
    "#;

    #[test]
    fn deserializes_prometheus_responses_correctly() {
        let response: Metrics = serde_json::from_str(QUERY_RESPONSE).unwrap();

        let expected = Metrics {
            status: "success".into(),
            data: MetricsData {
                result_type: "vector".into(),
                result: vec![
                    MetricsResult {
                        metric: MetricLabels {
                            instance_id: "inst_0000000000000_AAAA0_1".into(),
                            pod: "org-dummt-inst-dummy1".into(),
                        },
                        value: (1713365010, 0),
                    },
                    MetricsResult {
                        metric: MetricLabels {
                            instance_id: "inst_0000000000001_AAAB0_1".into(),
                            pod: "org-dummy-2-inst-dummy-1".into(),
                        },
                        value: (1713365023, 1005),
                    },
                ],
            },
        };

        assert_eq!(response, expected);
    }

    #[test]
    fn test_split_data_plane_metrics() {
        let mut results = Vec::new();

        for i in 0..2008 {
            results.push(MetricsResult {
                metric: MetricLabels {
                    instance_id: format!("inst_{}", i),
                    pod: format!("pod_{}", i),
                },
                value: (i as i64, i as i64),
            });
        }

        let data_plane_metrics = DataPlaneMetrics {
            name: "test_metric".into(),
            result: results,
        };

        let split_metrics = split_data_plane_metrics(data_plane_metrics, 1000);

        assert_eq!(
            split_metrics.len(),
            3,
            "Expected 3 chunks, got {}",
            split_metrics.len()
        );
        assert_eq!(
            split_metrics[0].result.len(),
            1000,
            "First chunk size incorrect"
        );
        assert_eq!(
            split_metrics[1].result.len(),
            1000,
            "Second chunk size incorrect"
        );
        assert_eq!(
            split_metrics[2].result.len(),
            8,
            "Third chunk size incorrect"
        );
    }
    #[test]
    fn test_split_data_plane_metrics_exact() {
        let mut results = Vec::new();

        for i in 0..1000 {
            results.push(MetricsResult {
                metric: MetricLabels {
                    instance_id: format!("inst_{}", i),
                    pod: format!("pod_{}", i),
                },
                value: (i as i64, i as i64),
            });
        }

        let data_plane_metrics = DataPlaneMetrics {
            name: "test_metric".into(),
            result: results,
        };

        let split_metrics = split_data_plane_metrics(data_plane_metrics, 1000);

        assert_eq!(
            split_metrics.len(),
            1,
            "Expected 1 chunks, got {}",
            split_metrics.len()
        );
        assert_eq!(
            split_metrics[0].result.len(),
            1000,
            "First chunk size incorrect"
        );
    }
}<|MERGE_RESOLUTION|>--- conflicted
+++ resolved
@@ -90,16 +90,6 @@
         /// Results of this metric for all instances
         pub result: Vec<MetricsResult>,
     }
-<<<<<<< HEAD
-
-    impl DataPlaneMetrics {
-        pub fn from_query_result(name: &str, query_result: Vec<MetricsResult>) -> Self {
-            Self {
-                name: name.into(),
-                result: query_result,
-            }
-        }
-    }
 
     pub fn split_data_plane_metrics(
         metrics: DataPlaneMetrics,
@@ -128,8 +118,6 @@
 
         result
     }
-=======
->>>>>>> 3b1236ef
 }
 
 #[cfg(test)]
