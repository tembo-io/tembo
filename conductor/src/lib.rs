--- conflicted
+++ resolved
@@ -1,9 +1,6 @@
 pub mod aws;
-<<<<<<< HEAD
 pub mod azure;
-=======
 pub mod cloud;
->>>>>>> 5eb0654d
 pub mod errors;
 pub mod extensions;
 pub mod gcp;
