--- conflicted
+++ resolved
@@ -563,13 +563,6 @@
                     .await?;
                 }
 
-<<<<<<< HEAD
-                if read_msg.message.event_type == Event::Delete {
-                    let insert_query = sqlx::query!(
-                        "INSERT INTO deleted_instances (namespace) VALUES ($1) ON CONFLICT (namespace) DO NOTHING",
-                        namespace
-                    );
-=======
                 if is_azure {
                     info!(
                         "{}: Deleting Azure storage workload identity binding",
@@ -582,13 +575,25 @@
                     )
                     .await?;
                 }
-
-                // Adding both instances that enter ScheduleDeletion and Delete Events in deleted_instances
-                let insert_query = sqlx::query!(
-                    "INSERT INTO deleted_instances (namespace) VALUES ($1) ON CONFLICT (namespace) DO NOTHING",
-                    namespace
-                );
->>>>>>> 72de7632
+                
+                if is_azure {
+                    info!(
+                        "{}: Deleting Azure storage workload identity binding",
+                        read_msg.msg_id
+                    );
+                    delete_azure_storage_workload_identity_binding(
+                        &azure_subscription_id,
+                        &azure_resource_group_prefix,
+                        &namespace,
+                    )
+                    .await?;
+                }
+
+                if read_msg.message.event_type == Event::Delete {
+                    let insert_query = sqlx::query!(
+                        "INSERT INTO deleted_instances (namespace) VALUES ($1) ON CONFLICT (namespace) DO NOTHING",
+                        namespace
+                    );
 
                     match insert_query.execute(&db_pool).await {
                         Ok(_) => info!(
