--- conflicted
+++ resolved
@@ -560,9 +560,6 @@
                     .await?;
                 }
 
-<<<<<<< HEAD
-                // Adding both instances that enter ScheduleDeletion and Delete Events in deleted_instances
-=======
                 if is_azure {
                     info!(
                         "{}: Deleting Azure storage workload identity binding",
@@ -576,7 +573,7 @@
                     .await?;
                 }
 
->>>>>>> f0632364
+                // Adding both instances that enter ScheduleDeletion and Delete Events in deleted_instances
                 let insert_query = sqlx::query!(
                     "INSERT INTO deleted_instances (namespace) VALUES ($1) ON CONFLICT (namespace) DO NOTHING",
                     namespace
