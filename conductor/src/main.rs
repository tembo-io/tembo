use actix_web::{web, App, HttpServer};
use actix_web_opentelemetry::{PrometheusMetricsHandler, RequestTracing};
use conductor::errors::ConductorError;
use conductor::extensions::extensions_still_processing;
use conductor::monitoring::CustomMetrics;
use conductor::{
    create_cloudformation, create_namespace, create_or_update, delete, delete_cloudformation,
    delete_namespace, generate_cron_expression, generate_spec, get_coredb_error_without_status,
    get_one, get_pg_conn, lookup_role_arn, restart_coredb, types,
};
<<<<<<< HEAD
use controller::apis::coredb_types::{Backup, CoreDBSpec, S3Credentials, ServiceAccountTemplate};
=======
use controller::apis::coredb_types::{
    Backup, CoreDBSpec, S3Credentials, ServiceAccountTemplate, VolumeSnapshot,
};
>>>>>>> c1bbc1c5
use k8s_openapi::apimachinery::pkg::apis::meta::v1::ObjectMeta;
use kube::Client;
use log::{debug, error, info, warn};
use opentelemetry::sdk::export::metrics::aggregation;
use opentelemetry::sdk::metrics::{controllers, processors, selectors};
use opentelemetry::{global, KeyValue};
use pgmq::{Message, PGMQueueExt};
use sqlx::error::Error;
use sqlx::postgres::PgPoolOptions;
use std::env;
use std::sync::{Arc, Mutex};
use std::{thread, time};

use crate::status_reporter::run_status_reporter;
use conductor::routes::health::background_threads_running;
use types::{CRUDevent, Event};

mod status_reporter;

// Amount of time to wait after requeueing a message for an expected failure,
// where we will want to check often until it's ready.
const REQUEUE_VT_SEC_SHORT: i32 = 5;

// Amount of time to wait after requeueing a message for an unexpected failure
// that we would want to try again after awhile.
const REQUEUE_VT_SEC_LONG: i32 = 300;

async fn run(metrics: CustomMetrics) -> Result<(), ConductorError> {
    // Read connection info from environment variable
    let pg_conn_url =
        env::var("POSTGRES_QUEUE_CONNECTION").expect("POSTGRES_QUEUE_CONNECTION must be set");
    let control_plane_events_queue =
        env::var("CONTROL_PLANE_EVENTS_QUEUE").expect("CONTROL_PLANE_EVENTS_QUEUE must be set");
    let data_plane_events_queue =
        env::var("DATA_PLANE_EVENTS_QUEUE").expect("DATA_PLANE_EVENTS_QUEUE must be set");
    let data_plane_basedomain =
        env::var("DATA_PLANE_BASEDOMAIN").expect("DATA_PLANE_BASEDOMAIN must be set");
    let backup_archive_bucket =
        env::var("BACKUP_ARCHIVE_BUCKET").expect("BACKUP_ARCHIVE_BUCKET must be set");
    let cf_template_bucket =
        env::var("CF_TEMPLATE_BUCKET").expect("CF_TEMPLATE_BUCKET must be set");
    let max_read_ct: i32 = env::var("MAX_READ_CT")
        .unwrap_or_else(|_| "100".to_owned())
        .parse()
        .expect("error parsing MAX_READ_CT");
    let is_cloud_formation: bool = env::var("IS_CLOUD_FORMATION")
        .unwrap_or_else(|_| "true".to_owned())
        .parse()
        .expect("error parsing IS_CLOUD_FORMATION");

    // Connect to pgmq
    let queue = PGMQueueExt::new(pg_conn_url.clone(), 5).await?;
    queue.init().await?;

    // Create queues if they do not exist
    queue.create(&control_plane_events_queue).await?;
    queue.create(&data_plane_events_queue).await?;

    // Infer the runtime environment and try to create a Kubernetes Client
    let client = Client::try_default().await?;

    // Connection Pool
    let db_pool = PgPoolOptions::new()
        .connect(&pg_conn_url)
        .await
        .map_err(|e| {
            error!("Failed to create PG pool: {}", e);
            ConductorError::ConnectionPoolError(e.to_string())
        })?;

    sqlx::migrate!("./migrations")
        .run(&db_pool)
        .await
        .expect("Failed to run database migrations");

    log::info!("Database migrations have been successfully applied.");

    loop {
        // Read from queue (check for new message)
        // messages that dont fit a CRUDevent will error
        // set visibility timeout to 90 seconds
        let read_msg = queue
            .read::<CRUDevent>(&control_plane_events_queue, 90_i32)
            .await?;
        let read_msg: Message<CRUDevent> = match read_msg {
            Some(message) => {
                info!(
                    "msg_id: {}, enqueued_at: {}, vt: {}",
                    message.msg_id, message.enqueued_at, message.vt
                );
                message
            }
            None => {
                debug!("no messages in queue");
                thread::sleep(time::Duration::from_secs(1));
                continue;
            }
        };

        let org_id = read_msg.message.org_id.clone();
        let instance_id = read_msg.message.inst_id.clone();
        let namespace = format!(
            "org-{}-inst-{}",
            read_msg.message.organization_name, read_msg.message.dbname
        );
        info!("{}: Using namespace {}", read_msg.msg_id, &namespace);

        if read_msg.message.event_type != Event::Delete {
            let namespace_already_deleted = match sqlx::query!(
                "SELECT * FROM deleted_instances WHERE namespace = $1;",
                &namespace
            )
            .fetch_optional(&db_pool)
            .await
            {
                Ok(Some(_)) => true,
                Ok(None) => false,
                Err(e) => {
                    error!("Database query error: {}", e);
                    continue;
                }
            };

            if namespace_already_deleted {
                info!(
                    "{}: Namespace {} marked as deleted, archiving message.",
                    read_msg.msg_id, namespace
                );
                if let Err(e) = queue
                    .archive(&control_plane_events_queue, read_msg.msg_id)
                    .await
                {
                    error!("Failed to archive message: {}", e);
                }
                continue;
            }
        }

        metrics
            .conductor_total
            .add(&opentelemetry::Context::current(), 1, &[]);

        // note: messages are recycled on purpose
        // but absurdly high read_ct means its probably never going to get processed
        if read_msg.read_ct >= max_read_ct {
            error!(
                "{}: archived message with read_count >= `{}`: {:?}",
                read_msg.msg_id, max_read_ct, read_msg
            );
            queue
                .archive(&control_plane_events_queue, read_msg.msg_id)
                .await?;
            metrics
                .conductor_errors
                .add(&opentelemetry::Context::current(), 1, &[]);

            // this is what we'll send back to control-plane
            let error_event = types::StateToControlPlane {
                data_plane_id: read_msg.message.data_plane_id,
                org_id: read_msg.message.org_id,
                inst_id: read_msg.message.inst_id,
                event_type: Event::Error,
                spec: None,
                status: None,
                connection: None,
            };
            let msg_id = queue.send(&data_plane_events_queue, &error_event).await?;
            error!(
                "{}: sent error event to control-plane: {}",
                read_msg.msg_id, msg_id
            );
            continue;
        }

        // Based on message_type in message, create, update, delete CoreDB
        let event_msg: types::StateToControlPlane = match read_msg.message.event_type {
            // every event is for a single namespace
            Event::Create | Event::Update | Event::Restore => {
                info!("{}: Got create, restore or update event", read_msg.msg_id);

                // (todo: nhudson) in the future move this to be more specific
                // to the event that we are taking action on.  For now just create
                // the stack without checking.

                if read_msg.message.spec.is_none() {
                    error!(
                        "{}: spec is required on create and update events, archiving message",
                        read_msg.msg_id
                    );
                    let _archived = queue
                        .archive(&control_plane_events_queue, read_msg.msg_id)
                        .await
                        .expect("error archiving message from queue");
                    metrics
                        .conductor_errors
                        .add(&opentelemetry::Context::current(), 1, &[]);
                    continue;
                }
                // spec.expect() should be safe here - since above we continue in loop when it is None
                let msg_spec = read_msg.message.spec.clone().expect("message spec");

                info!("{}: Creating cloudformation template", read_msg.msg_id);

                // Merge backup and service_account_template into spec
                let mut coredb_spec = msg_spec;

                match init_cloud_perms(
                    backup_archive_bucket.clone(),
                    cf_template_bucket.clone(),
                    &read_msg,
                    &mut coredb_spec,
                    is_cloud_formation,
                    &client,
                )
                .await
                {
                    Ok(arn) => {
                        info!(
                            "{}: CloudFormation stack outputs ready, got outputs.",
                            read_msg.msg_id
                        );
                        arn
                    }
                    Err(err) => match err {
                        ConductorError::NoOutputsFound => {
                            info!("{}: CloudFormation stack outputs not ready, requeuing with short duration.", read_msg.msg_id);
                            // Requeue the message for a short duration
                            let _ = queue
                                .set_vt::<CRUDevent>(
                                    &control_plane_events_queue,
                                    read_msg.msg_id,
                                    REQUEUE_VT_SEC_SHORT,
                                )
                                .await?;
                            metrics.conductor_requeues.add(
                                &opentelemetry::Context::current(),
                                1,
                                &[KeyValue::new("queue_duration", "short")],
                            );
                            continue;
                        }
                        _ => {
                            error!(
                                "{}: Failed to get stack outputs with error: {}",
                                read_msg.msg_id, err
                            );
                            let _ = queue
                                .set_vt::<CRUDevent>(
                                    &control_plane_events_queue,
                                    read_msg.msg_id,
                                    REQUEUE_VT_SEC_LONG,
                                )
                                .await?;
                            metrics.conductor_requeues.add(
                                &opentelemetry::Context::current(),
                                1,
                                &[KeyValue::new("queue_duration", "long")],
                            );
                            continue;
                        }
                    },
                };

                info!("{}: Creating namespace", read_msg.msg_id);
                // create Namespace
                create_namespace(client.clone(), &namespace, &org_id, &instance_id).await?;

                info!("{}: Generating spec", read_msg.msg_id);
                let stack_type = match coredb_spec.stack.as_ref() {
                    Some(stack) => stack.name.clone(),
                    None => String::from("NA"),
                };

                let spec = generate_spec(
                    &org_id,
                    &stack_type,
                    &instance_id,
                    &read_msg.message.data_plane_id,
                    &namespace,
                    &coredb_spec,
                )
                .await;

                info!("{}: Creating or updating spec", read_msg.msg_id);
                // create or update CoreDB
                create_or_update(client.clone(), &namespace, spec).await?;

                // get connection string values from secret

                info!("{}: Getting connection info", read_msg.msg_id);
                let conn_info = match get_pg_conn(
                    client.clone(),
                    &namespace,
                    &data_plane_basedomain,
                    &coredb_spec,
                )
                .await
                {
                    Ok(conn_info) => conn_info,
                    Err(err) => {
                        match err {
                            ConductorError::PostgresConnectionInfoNotFound => {
                                info!(
                                    "{}: Secret not ready, requeuing with short duration.",
                                    read_msg.msg_id
                                );
                                // Requeue the message for a short duration
                                let _ = queue
                                    .set_vt::<CRUDevent>(
                                        &control_plane_events_queue,
                                        read_msg.msg_id,
                                        REQUEUE_VT_SEC_SHORT,
                                    )
                                    .await?;
                                metrics.conductor_requeues.add(
                                    &opentelemetry::Context::current(),
                                    1,
                                    &[KeyValue::new("queue_duration", "short")],
                                );
                                continue;
                            }
                            _ => {
                                error!(
                                    "{}: Error getting Postgres connection information from secret: {}",
                                    read_msg.msg_id, err
                                );
                                let _ = queue
                                    .set_vt::<CRUDevent>(
                                        &control_plane_events_queue,
                                        read_msg.msg_id,
                                        REQUEUE_VT_SEC_LONG,
                                    )
                                    .await?;
                                metrics.conductor_errors.add(
                                    &opentelemetry::Context::current(),
                                    1,
                                    &[],
                                );
                                continue;
                            }
                        }
                    }
                };

                info!("{}: Getting status", read_msg.msg_id);

                let result = get_one(client.clone(), &namespace).await;

                let extension_still_processing = match &result {
                    Ok(coredb) => extensions_still_processing(coredb),
                    Err(_) => true,
                };

                if extension_still_processing
                    && (read_msg.message.event_type == Event::Create
                        || read_msg.message.event_type == Event::Restore)
                {
                    let _ = queue
                        .set_vt::<CRUDevent>(
                            &control_plane_events_queue,
                            read_msg.msg_id,
                            REQUEUE_VT_SEC_SHORT,
                        )
                        .await?;
                    metrics.conductor_requeues.add(
                        &opentelemetry::Context::current(),
                        1,
                        &[KeyValue::new("queue_duration", "short")],
                    );
                    continue;
                }

                let current_spec = result?;

                let spec_js = serde_json::to_string(&current_spec.spec).unwrap();
                debug!("dbname: {}, current_spec: {:?}", &namespace, spec_js);

                let report_event = match read_msg.message.event_type {
                    Event::Create => Event::Created,
                    Event::Update => Event::Updated,
                    Event::Restore => Event::Restored,
                    _ => unreachable!(),
                };
                types::StateToControlPlane {
                    data_plane_id: read_msg.message.data_plane_id,
                    org_id: read_msg.message.org_id,
                    inst_id: read_msg.message.inst_id,
                    event_type: report_event,
                    spec: Some(current_spec.spec),
                    status: current_spec.status,
                    connection: Some(conn_info),
                }
            }
            Event::Delete => {
                // delete CoreDB
                info!("{}: Deleting instance {}", read_msg.msg_id, &namespace);
                delete(client.clone(), &namespace, &namespace).await?;

                // delete namespace
                info!("{}: Deleting namespace {}", read_msg.msg_id, &namespace);
                delete_namespace(client.clone(), &namespace).await?;

                info!("{}: Deleting cloudformation stack", read_msg.msg_id);
                delete_cloudformation(
                    String::from("us-east-1"),
                    &read_msg.message.organization_name,
                    &read_msg.message.dbname,
                )
                .await?;

                let insert_query = sqlx::query!(
                    "INSERT INTO deleted_instances (namespace) VALUES ($1) ON CONFLICT (namespace) DO NOTHING",
                    namespace
                );

                match insert_query.execute(&db_pool).await {
                    Ok(_) => info!(
                        "Namespace inserted into deleted_instances table or already exists: {}",
                        &namespace
                    ),
                    Err(e) => error!(
                        "Failed to insert namespace into deleted_instances table: {}",
                        e
                    ),
                }

                // report state
                types::StateToControlPlane {
                    data_plane_id: read_msg.message.data_plane_id,
                    org_id: read_msg.message.org_id,
                    inst_id: read_msg.message.inst_id,
                    event_type: Event::Deleted,
                    spec: None,
                    status: None,
                    connection: None,
                }
            }
            Event::Restart => {
                // TODO: refactor to be more DRY
                // Restart and Update events share a lot of the same code.
                // move some operations after the Event match
                info!("{}: handling instance restart", read_msg.msg_id);
                let msg_enqueued_at = read_msg.enqueued_at;
                match restart_coredb(client.clone(), &namespace, &namespace, msg_enqueued_at).await
                {
                    Ok(_) => {
                        info!("{}: Instance requested to be restarted", read_msg.msg_id);
                    }
                    Err(_) => {
                        error!("{}: Error restarting instance", read_msg.msg_id);
                        requeue_short(&metrics, &control_plane_events_queue, &queue, &read_msg)
                            .await?;
                        continue;
                    }
                };

                let result = get_coredb_error_without_status(client.clone(), &namespace).await;

                let current_resource = match result {
                    Ok(coredb) => {
                        let as_json = serde_json::to_string(&coredb);
                        debug!("dbname: {}, current: {:?}", &namespace, as_json);
                        coredb
                    }
                    Err(_) => {
                        requeue_short(&metrics, &control_plane_events_queue, &queue, &read_msg)
                            .await?;
                        continue;
                    }
                };

                let conn_info = get_pg_conn(
                    client.clone(),
                    &namespace,
                    &data_plane_basedomain,
                    &current_resource.spec,
                )
                .await;

                types::StateToControlPlane {
                    data_plane_id: read_msg.message.data_plane_id,
                    org_id: read_msg.message.org_id,
                    inst_id: read_msg.message.inst_id,
                    event_type: Event::Restarted,
                    spec: Some(current_resource.spec),
                    status: current_resource.status,
                    connection: conn_info.ok(),
                }
            }
            _ => {
                warn!("Unhandled event_type: {:?}", read_msg.message.event_type);
                metrics
                    .conductor_errors
                    .add(&opentelemetry::Context::current(), 1, &[]);
                continue;
            }
        };

        let msg_id = queue.send(&data_plane_events_queue, &event_msg).await?;
        info!(
            "{}: responded to control plane with message {}",
            read_msg.msg_id, msg_id
        );

        // archive message from queue
        let archived = queue
            .archive(&control_plane_events_queue, read_msg.msg_id)
            .await
            .expect("error archiving message from queue");

        metrics
            .conductor_completed
            .add(&opentelemetry::Context::current(), 1, &[]);

        info!("{}: archived: {:?}", read_msg.msg_id, archived);
    }
}

async fn requeue_short(
    metrics: &CustomMetrics,
    control_plane_events_queue: &str,
    queue: &PGMQueueExt,
    read_msg: &Message<CRUDevent>,
) -> Result<(), ConductorError> {
    let _ = queue
        .set_vt::<CRUDevent>(
            control_plane_events_queue,
            read_msg.msg_id,
            REQUEUE_VT_SEC_SHORT,
        )
        .await?;
    metrics.conductor_requeues.add(
        &opentelemetry::Context::current(),
        1,
        &[KeyValue::new("queue_duration", "short")],
    );
    Ok(())
}

// https://github.com/rust-lang/rust-clippy/issues/6446
// False positive because lock is dropped before await
#[allow(clippy::await_holding_lock)]
#[actix_web::main]
async fn main() -> std::io::Result<()> {
    env_logger::init();

    let controller = controllers::basic(
        processors::factory(
            selectors::simple::histogram([1.0, 2.0, 5.0, 10.0, 20.0, 50.0]),
            aggregation::cumulative_temporality_selector(),
        )
        .with_memory(true),
    )
    .build();

    let exporter = opentelemetry_prometheus::exporter(controller).init();
    let meter = global::meter("actix_web");
    let custom_metrics = CustomMetrics::new(&meter);

    let background_threads: Arc<Mutex<Vec<tokio::task::JoinHandle<()>>>> =
        Arc::new(Mutex::new(Vec::new()));

    let mut background_threads_locked = background_threads
        .lock()
        .expect("Failed to remember our background threads");

    let conductor_enabled = from_env_default("CONDUCTOR_ENABLED", "true");
    let watcher_enabled = from_env_default("WATCHER_ENABLED", "true");

    if conductor_enabled != "false" {
        info!("Starting conductor");
        background_threads_locked.push(tokio::spawn({
            let custom_metrics_copy = custom_metrics.clone();

            async move {
                loop {
                    match run(custom_metrics_copy.clone()).await {
                        Ok(_) => {}
                        Err(ConductorError::PgmqError(pgmq::errors::PgmqError::DatabaseError(
                            Error::PoolTimedOut,
                        ))) => {
                            custom_metrics_copy.clone().conductor_errors.add(
                                &opentelemetry::Context::current(),
                                1,
                                &[],
                            );
                            panic!("sqlx PoolTimedOut error -- forcing pod restart, error")
                        }
                        Err(err) => {
                            custom_metrics_copy.clone().conductor_errors.add(
                                &opentelemetry::Context::current(),
                                1,
                                &[],
                            );
                            error!("error in conductor: {:?}", err);
                        }
                    }
                    warn!("conductor exited, sleeping for 1 second");
                    thread::sleep(time::Duration::from_secs(1));
                }
            }
        }));
    }

    if watcher_enabled != "false" {
        info!("Starting status reporter");
        background_threads_locked.push(tokio::spawn({
            let custom_metrics_copy = custom_metrics.clone();
            async move {
                loop {
                    match run_status_reporter(custom_metrics_copy.clone()).await {
                        Ok(_) => {}
                        Err(err) => {
                            custom_metrics_copy.clone().conductor_errors.add(
                                &opentelemetry::Context::current(),
                                1,
                                &[],
                            );
                            error!("error in conductor: {:?}", err);
                        }
                    }
                    warn!("conductor exited, sleeping for 1 second");
                    thread::sleep(time::Duration::from_secs(1));
                }
            }
        }));
    }

    std::mem::drop(background_threads_locked);

    let server_port = env::var("PORT")
        .unwrap_or_else(|_| String::from("8080"))
        .parse::<u16>()
        .unwrap_or(8080);

    HttpServer::new(move || {
        App::new()
            .app_data(web::Data::new(custom_metrics.clone()))
            .app_data(web::Data::new(background_threads.clone()))
            .wrap(RequestTracing::new())
            .route(
                "/metrics",
                web::get().to(PrometheusMetricsHandler::new(exporter.clone())),
            )
            .service(web::scope("/health").service(background_threads_running))
    })
    .workers(1)
    .bind(("0.0.0.0", server_port))?
    .run()
    .await
}

async fn init_cloud_perms(
    backup_archive_bucket: String,
    cf_template_bucket: String,
    read_msg: &Message<CRUDevent>,
    coredb_spec: &mut CoreDBSpec,
    is_cloud_formation: bool,
    _client: &Client,
) -> Result<(), ConductorError> {
    if !is_cloud_formation {
        return Ok(());
    }

    create_cloudformation(
        String::from("us-east-1"),
        backup_archive_bucket.clone(),
        &read_msg.message.organization_name,
        &read_msg.message.dbname,
        &cf_template_bucket,
    )
    .await?;

    // Lookup the CloudFormation stack's role ARN
    let role_arn = lookup_role_arn(
        String::from("us-east-1"),
        &read_msg.message.organization_name,
        &read_msg.message.dbname,
    )
    .await?;

    info!("{}: Adding backup configuration to spec", read_msg.msg_id);
    // Format ServiceAccountTemplate spec in CoreDBSpec
    use std::collections::BTreeMap;
    let mut annotations: BTreeMap<String, String> = BTreeMap::new();
    annotations.insert("eks.amazonaws.com/role-arn".to_string(), role_arn.clone());
    let service_account_template = ServiceAccountTemplate {
        metadata: Some(ObjectMeta {
            annotations: Some(annotations),
            ..ObjectMeta::default()
        }),
    };

<<<<<<< HEAD
    // TODO: disbale volumesnapshots for now
    // Enable VolumeSnapshots for all instances being created
    // let volume_snapshot = Some(VolumeSnapshot {
    //     enabled: true,
    //     snapshot_class: Some(VOLUME_SNAPSHOT_CLASS_NAME.to_string()),
    // });
=======
    // TODO: disbale volumesnapshots for now until we can make them work with CNPG
    // Enable VolumeSnapshots for all instances being created
    let volume_snapshot = Some(VolumeSnapshot {
        enabled: false,
        snapshot_class: None,
    });
>>>>>>> c1bbc1c5

    let instance_name_slug = format!(
        "org-{}-inst-{}",
        &read_msg.message.organization_name, &read_msg.message.dbname
    );
    let backup = Backup {
        destinationPath: Some(format!(
            "s3://{}/coredb/{}/{}",
            backup_archive_bucket, &read_msg.message.organization_name, &instance_name_slug
        )),
        encryption: Some(String::from("AES256")),
        retentionPolicy: Some(String::from("30")),
        schedule: Some(generate_cron_expression(&instance_name_slug)),
        s3_credentials: Some(S3Credentials {
            inherit_from_iam_role: Some(true),
            ..Default::default()
        }),
        // TODO: disbale volumesnapshots for now
        // volume_snapshot,
        ..Default::default()
    };

    coredb_spec.backup = backup;
    coredb_spec.serviceAccountTemplate = service_account_template;

    Ok(())
}

fn from_env_default(key: &str, default: &str) -> String {
    env::var(key).unwrap_or_else(|_| default.to_owned())
}<|MERGE_RESOLUTION|>--- conflicted
+++ resolved
@@ -8,13 +8,10 @@
     delete_namespace, generate_cron_expression, generate_spec, get_coredb_error_without_status,
     get_one, get_pg_conn, lookup_role_arn, restart_coredb, types,
 };
-<<<<<<< HEAD
-use controller::apis::coredb_types::{Backup, CoreDBSpec, S3Credentials, ServiceAccountTemplate};
-=======
+
 use controller::apis::coredb_types::{
     Backup, CoreDBSpec, S3Credentials, ServiceAccountTemplate, VolumeSnapshot,
 };
->>>>>>> c1bbc1c5
 use k8s_openapi::apimachinery::pkg::apis::meta::v1::ObjectMeta;
 use kube::Client;
 use log::{debug, error, info, warn};
@@ -708,21 +705,12 @@
         }),
     };
 
-<<<<<<< HEAD
-    // TODO: disbale volumesnapshots for now
-    // Enable VolumeSnapshots for all instances being created
-    // let volume_snapshot = Some(VolumeSnapshot {
-    //     enabled: true,
-    //     snapshot_class: Some(VOLUME_SNAPSHOT_CLASS_NAME.to_string()),
-    // });
-=======
     // TODO: disbale volumesnapshots for now until we can make them work with CNPG
     // Enable VolumeSnapshots for all instances being created
     let volume_snapshot = Some(VolumeSnapshot {
         enabled: false,
         snapshot_class: None,
     });
->>>>>>> c1bbc1c5
 
     let instance_name_slug = format!(
         "org-{}-inst-{}",
