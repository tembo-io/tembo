--- conflicted
+++ resolved
@@ -373,11 +373,7 @@
 ///   name: test-db
 /// spec: {}
 /// ````
-<<<<<<< HEAD
-#[derive(CustomResource, Deserialize, Serialize, Clone, Debug, JsonSchema, Default)]
-=======
 #[derive(CustomResource, Default, Deserialize, Serialize, Clone, Debug, JsonSchema)]
->>>>>>> 59031b59
 #[kube(kind = "CoreDB", group = "coredb.io", version = "v1alpha1", namespaced)]
 #[kube(status = "CoreDBStatus", shortname = "cdb")]
 #[allow(non_snake_case)]
