use crate::ingress_route_crd::{
    IngressRoute, IngressRouteRoutes, IngressRouteRoutesKind, IngressRouteRoutesServices,
    IngressRouteRoutesServicesKind, IngressRouteSpec, IngressRouteTls,
};
use crate::{
    apis::{
        coredb_types::{CoreDB, S3Credentials},
        postgres_parameters::MergeError,
    },
    cloudnativepg::{
        backups::Backup,
        clusters::{
            Cluster, ClusterBackup, ClusterBackupBarmanObjectStore,
            ClusterBackupBarmanObjectStoreData, ClusterBackupBarmanObjectStoreDataCompression,
            ClusterBackupBarmanObjectStoreDataEncryption,
            ClusterBackupBarmanObjectStoreS3Credentials,
            ClusterBackupBarmanObjectStoreS3CredentialsAccessKeyId,
            ClusterBackupBarmanObjectStoreS3CredentialsRegion,
            ClusterBackupBarmanObjectStoreS3CredentialsSecretAccessKey,
            ClusterBackupBarmanObjectStoreS3CredentialsSessionToken,
            ClusterBackupBarmanObjectStoreWal, ClusterBackupBarmanObjectStoreWalCompression,
            ClusterBackupBarmanObjectStoreWalEncryption, ClusterBackupVolumeSnapshot,
            ClusterBackupVolumeSnapshotOnlineConfiguration,
            ClusterBackupVolumeSnapshotSnapshotOwnerReference, ClusterBootstrap,
            ClusterBootstrapInitdb, ClusterBootstrapRecovery,
            ClusterBootstrapRecoveryRecoveryTarget, ClusterCertificates, ClusterExternalClusters,
            ClusterExternalClustersBarmanObjectStore,
            ClusterExternalClustersBarmanObjectStoreS3Credentials,
            ClusterExternalClustersBarmanObjectStoreS3CredentialsAccessKeyId,
            ClusterExternalClustersBarmanObjectStoreS3CredentialsRegion,
            ClusterExternalClustersBarmanObjectStoreS3CredentialsSecretAccessKey,
            ClusterExternalClustersBarmanObjectStoreS3CredentialsSessionToken,
            ClusterExternalClustersBarmanObjectStoreWal,
            ClusterExternalClustersBarmanObjectStoreWalCompression,
            ClusterExternalClustersBarmanObjectStoreWalEncryption, ClusterExternalClustersPassword,
            ClusterLogLevel, ClusterManaged, ClusterManagedRoles, ClusterManagedRolesEnsure,
            ClusterManagedRolesPasswordSecret, ClusterMonitoring,
            ClusterMonitoringCustomQueriesConfigMap, ClusterNodeMaintenanceWindow,
            ClusterPostgresql, ClusterPostgresqlSyncReplicaElectionConstraint,
            ClusterPrimaryUpdateMethod, ClusterPrimaryUpdateStrategy, ClusterReplicationSlots,
            ClusterReplicationSlotsHighAvailability, ClusterResources,
            ClusterServiceAccountTemplate, ClusterServiceAccountTemplateMetadata, ClusterSpec,
            ClusterStorage, ClusterSuperuserSecret,
        },
<<<<<<< HEAD
        cnpg_utils::{
            check_cluster_hibernation_status, check_cluster_status, is_image_updated,
            patch_cluster, restart_and_wait_for_restart, update_coredb_status,
        },
=======
        cnpg_utils::{is_image_updated, patch_cluster, restart_and_wait_for_restart},
        placement::cnpg_placement::PlacementConfig,
>>>>>>> 93276cba
        poolers::{
            Pooler, PoolerCluster, PoolerPgbouncer, PoolerSpec, PoolerTemplate, PoolerTemplateSpec,
            PoolerTemplateSpecContainers, PoolerType,
        },
        scheduledbackups::{
            ScheduledBackup, ScheduledBackupBackupOwnerReference, ScheduledBackupCluster,
            ScheduledBackupMethod, ScheduledBackupSpec,
        },
    },
    config::Config,
    configmap::custom_metrics_configmap_settings,
    errors::ValueError,
    is_postgres_ready,
    postgres_exporter::EXPORTER_CONFIGMAP_PREFIX,
    psql::PsqlOutput,
    // snapshots::volumesnapshots::reconcile_volume_snapshot_restore,
    trunk::extensions_that_require_load,
    Context,
};
use chrono::{DateTime, NaiveDateTime, Offset};
use k8s_openapi::api::core::v1::Service;
use k8s_openapi::apimachinery::pkg::util::intstr::IntOrString;
use k8s_openapi::{api::core::v1::Pod, apimachinery::pkg::apis::meta::v1::ObjectMeta};
use kube::api::PostParams;
use kube::{
    api::{DeleteParams, ListParams, Patch, PatchParams},
    runtime::{controller::Action, wait::Condition},
    Api, Resource, ResourceExt,
};
use std::{collections::BTreeMap, sync::Arc};
use tokio::time::Duration;
use tracing::{debug, error, info, instrument, warn};

pub struct PostgresConfig {
    pub postgres_parameters: Option<BTreeMap<String, String>>,
    pub shared_preload_libraries: Option<Vec<String>>,
}

fn create_cluster_backup_barman_data(cdb: &CoreDB) -> Option<ClusterBackupBarmanObjectStoreData> {
    let encryption = match &cdb.spec.backup.encryption {
        Some(encryption) => match encryption.as_str() {
            "AES256" => Some(ClusterBackupBarmanObjectStoreDataEncryption::Aes256),
            "aws:kms" => Some(ClusterBackupBarmanObjectStoreDataEncryption::AwsKms),
            _ => None,
        },
        _ => None,
    };

    Some(ClusterBackupBarmanObjectStoreData {
        compression: Some(ClusterBackupBarmanObjectStoreDataCompression::Snappy),
        encryption,
        immediate_checkpoint: Some(true),
        ..ClusterBackupBarmanObjectStoreData::default()
    })
}

fn create_cluster_backup_barman_wal(cdb: &CoreDB) -> Option<ClusterBackupBarmanObjectStoreWal> {
    let encryption = match &cdb.spec.backup.encryption {
        Some(encryption) => match encryption.as_str() {
            "AES256" => Some(ClusterBackupBarmanObjectStoreWalEncryption::Aes256),
            "aws:kms" => Some(ClusterBackupBarmanObjectStoreWalEncryption::AwsKms),
            _ => None,
        },
        _ => None,
    };

    if encryption.is_some() {
        Some(ClusterBackupBarmanObjectStoreWal {
            compression: Some(ClusterBackupBarmanObjectStoreWalCompression::Snappy),
            encryption,
            max_parallel: Some(8),
        })
    } else {
        None
    }
}

fn create_cluster_backup_barman_object_store(
    cdb: &CoreDB,
    endpoint_url: &str,
    backup_path: &str,
    s3_credentials: &ClusterBackupBarmanObjectStoreS3Credentials,
) -> ClusterBackupBarmanObjectStore {
    ClusterBackupBarmanObjectStore {
        data: create_cluster_backup_barman_data(cdb),
        endpoint_url: Some(endpoint_url.to_string()),
        destination_path: backup_path.to_string(),
        s3_credentials: Some(s3_credentials.clone()),
        wal: create_cluster_backup_barman_wal(cdb),
        ..ClusterBackupBarmanObjectStore::default()
    }
}

fn create_cluster_certificates(cdb: &CoreDB) -> Option<ClusterCertificates> {
    let name = cdb.metadata.name.clone().unwrap();
    match std::env::var("USE_SHARED_CA") {
        Ok(_) => {
            debug!(
                "USE_SHARED_CA is set, including certificate in CNPG spec: {}",
                name
            );
            Some(ClusterCertificates {
                client_ca_secret: Some(format!("{}-ca1", name)),
                server_ca_secret: Some(format!("{}-ca1", name)),
                replication_tls_secret: Some(format!("{}-replication1", name)),
                server_tls_secret: Some(format!("{}-server1", name)),
                ..ClusterCertificates::default()
            })
        }
        Err(_) => {
            debug!(
                "USE_SHARED_CA not set, not including certificate in CNPG spec: {}",
                name
            );
            None
        }
    }
}

fn create_cluster_backup_volume_snapshot(cdb: &CoreDB) -> ClusterBackupVolumeSnapshot {
    let class_name = cdb
        .spec
        .backup
        .volume_snapshot
        .as_ref()
        .and_then(|vs| vs.snapshot_class.as_ref())
        .cloned()
        .unwrap_or_else(|| crate::cloudnativepg::VOLUME_SNAPSHOT_CLASS_NAME.to_string());

    ClusterBackupVolumeSnapshot {
        class_name: Some(class_name),
        online: Some(true),
        online_configuration: Some(ClusterBackupVolumeSnapshotOnlineConfiguration {
            wait_for_archive: Some(true),
            immediate_checkpoint: Some(true),
        }),
        snapshot_owner_reference: Some(ClusterBackupVolumeSnapshotSnapshotOwnerReference::Cluster),
        ..ClusterBackupVolumeSnapshot::default()
    }
}

fn create_cluster_backup(
    cdb: &CoreDB,
    endpoint_url: &str,
    backup_path: &str,
    s3_credentials: &ClusterBackupBarmanObjectStoreS3Credentials,
) -> Option<ClusterBackup> {
    let retention_days = match &cdb.spec.backup.retentionPolicy {
        None => "30d".to_string(),
        Some(retention_policy) => match retention_policy.parse::<i32>() {
            Ok(days) => {
                format!("{}d", days)
            }
            Err(_) => {
                warn!("Invalid retention policy because could not convert to i32, using default of 30 days");
                "30d".to_string()
            }
        },
    };

    let volume_snapshot = cdb.spec.backup.volume_snapshot.as_ref().and_then(|vs| {
        if vs.enabled {
            Some(create_cluster_backup_volume_snapshot(cdb))
        } else {
            None
        }
    });

    Some(ClusterBackup {
        barman_object_store: Some(create_cluster_backup_barman_object_store(
            cdb,
            endpoint_url,
            backup_path,
            s3_credentials,
        )),
        retention_policy: Some(retention_days),
        volume_snapshot,
        ..ClusterBackup::default()
    })
}

pub fn cnpg_backup_configuration(
    cdb: &CoreDB,
    cfg: &Config,
) -> (Option<ClusterBackup>, Option<ClusterServiceAccountTemplate>) {
    let mut service_account_template: Option<ClusterServiceAccountTemplate> = None;

    // Check if backups are enabled
    if !cfg.enable_backup {
        return (None, None);
    }

    debug!("Backups are enabled, configuring...");

    // Check for backup path
    let backup_path = cdb.spec.backup.destinationPath.clone();
    if backup_path.is_none() {
        warn!("Backups are disabled because we don't have an S3 backup path");
        return (None, None);
    }

    let should_set_service_account_template = (cdb.spec.backup.endpoint_url.is_none()
        && cdb.spec.backup.s3_credentials.is_none())
        || (cdb
            .spec
            .backup
            .s3_credentials
            .as_ref()
            .and_then(|cred| cred.inherit_from_iam_role)
            .unwrap_or(false)
            && cdb
                .spec
                .serviceAccountTemplate
                .metadata
                .as_ref()
                .and_then(|meta| meta.annotations.as_ref())
                .map_or(false, |annots| {
                    annots.contains_key("eks.amazonaws.com/role-arn")
                }));

    let should_reset_service_account_template = cdb
        .spec
        .backup
        .s3_credentials
        .as_ref()
        .and_then(|cred| cred.inherit_from_iam_role)
        == Some(false)
        && (cdb
            .spec
            .backup
            .s3_credentials
            .as_ref()
            .map_or(false, |cred| {
                cred.access_key_id.is_some()
                    || cred.region.is_some()
                    || cred.secret_access_key.is_some()
                    || cred.session_token.is_some()
            }));

    if should_reset_service_account_template {
        service_account_template = None;
    } else if should_set_service_account_template {
        let service_account_metadata = cdb.spec.serviceAccountTemplate.metadata.clone();
        if service_account_metadata.is_none() {
            warn!("Backups are disabled because we don't have a service account template");
            return (None, None);
        }
        let service_account_annotations = service_account_metadata
            .expect("Expected service account template metadata")
            .annotations;
        if service_account_annotations.is_none() {
            warn!("Backups are disabled because we don't have a service account template with annotations");
            return (None, None);
        }
        let annotations =
            service_account_annotations.expect("Expected service account template annotations");
        let service_account_role_arn = annotations.get("eks.amazonaws.com/role-arn");
        if service_account_role_arn.is_none() {
            warn!(
                "Backups are disabled because we don't have a service account template with an EKS role ARN"
            );
            return (None, None);
        }
        let role_arn = service_account_role_arn
            .expect("Expected service account template annotations to contain an EKS role ARN")
            .clone();

        service_account_template = Some(ClusterServiceAccountTemplate {
            metadata: ClusterServiceAccountTemplateMetadata {
                annotations: Some(BTreeMap::from([(
                    "eks.amazonaws.com/role-arn".to_string(),
                    role_arn,
                )])),
                ..ClusterServiceAccountTemplateMetadata::default()
            },
        });
    }
    // Copy the endpoint_url and s3_credentials from cdb to configure backups
    let endpoint_url = cdb.spec.backup.endpoint_url.as_deref().unwrap_or_default();
    let s3_credentials = generate_s3_backup_credentials(cdb.spec.backup.s3_credentials.as_ref());
    let cluster_backup =
        create_cluster_backup(cdb, endpoint_url, &backup_path.unwrap(), &s3_credentials);

    (cluster_backup, service_account_template)
}

// parse_target_time returns the parsed target_time which is used for point-in-time-recovery
// Currently, we support formats of target_time as follows (Basically support what CNPG supports):
// YYYY-MM-DD HH24:MI:SS
// YYYY-MM-DD HH24:MI:SS.FF6TZH
// YYYY-MM-DD HH24:MI:SS.FF6TZH:TZM
// YYYY-MM-DDTHH24:MI:SSZ            (RFC3339)
// YYYY-MM-DDTHH24:MI:SS±TZH:TZM     (RFC3339)
// YYYY-MM-DDTHH24:MI:SSS±TZH:TZM	   (RFC3339Micro)
// YYYY-MM-DDTHH24:MI:SS             (modified RFC3339)
fn parse_target_time(target_time: Option<&str>) -> Result<Option<String>, ValueError> {
    if let Some(time_str) = target_time {
        // Try to parse the target_time with the following formats in order
        // 1. YYYY-MM-DD HH24:MI:SS
        let result = NaiveDateTime::parse_from_str(time_str, "%Y-%m-%d %H:%M:%S")
            .map(|dt| dt.to_string())
            .or_else(|_| {
                // 2. YYYY-MM-DD HH24:MI:SS.FF6TZH
                // 3. YYYY-MM-DD HH24:MI:SS.FF6TZH:TZM
                DateTime::parse_from_str(time_str, "%Y-%m-%d %H:%M:%S%.6f%z").map(|dt| {
                    let offset_hours = dt.offset().fix().local_minus_utc() / 3600;
                    let formatted_offset = format!("{:+03}", offset_hours);
                    format!(
                        "{}.{:06}{}",
                        dt.format("%Y-%m-%d %H:%M:%S"),
                        dt.timestamp_subsec_micros(),
                        formatted_offset
                    )
                })
            })
            .or_else(|_| {
                // 4. YYYY-MM-DDTHH24:MI:SSZ            (RFC3339)
                // 5. YYYY-MM-DDTHH24:MI:SS±TZH:TZM     (RFC3339)
                // 6. YYYY-MM-DDTHH24:MI:SSS±TZH:TZM    (RFC3339Micro)
                // 7. YYYY-MM-DDTHH24:MI:SS             (modified RFC3339)
                DateTime::parse_from_rfc3339(time_str).map(|dt| {
                    let offset_hours = dt.offset().fix().local_minus_utc() / 3600;
                    let formatted_offset = format!("{:+03}", offset_hours);
                    format!(
                        "{}.{:06}{}",
                        dt.format("%Y-%m-%d %H:%M:%S"),
                        dt.timestamp_subsec_micros(),
                        formatted_offset
                    )
                })
            });

        // Return the parsed target_time if it is Ok, otherwise return ValueError
        // todo: Somehow turn this into a requeue action, so that we can retry
        //      when the target_time is not in the correct format.
        match result {
            Ok(parsed_time) => Ok(Some(parsed_time)),
            Err(err) => Err(ValueError::ChronoParseError(err)),
        }
    } else {
        Ok(None)
    }
}

#[instrument(skip(cdb))]
pub fn cnpg_cluster_bootstrap_from_cdb(
    cdb: &CoreDB,
) -> (
    Option<ClusterBootstrap>,
    Option<Vec<ClusterExternalClusters>>,
    Option<ClusterSuperuserSecret>,
) {
    let cluster_bootstrap = if cdb.spec.restore.is_some() {
        cnpg_cluster_bootstrap(cdb, true)
    } else {
        cnpg_cluster_bootstrap(cdb, false)
    };
    let cluster_name = cdb.name_any();

    let mut coredb_connection_parameters = BTreeMap::new();
    coredb_connection_parameters.insert("user".to_string(), "postgres".to_string());
    // The CoreDB operator rw service name is the CoreDB cluster name
    coredb_connection_parameters.insert("host".to_string(), cluster_name.clone());

    let superuser_secret_name = format!("{}-connection", cluster_name);

    let coredb_cluster = if let Some(restore) = &cdb.spec.restore {
        let s3_credentials = generate_s3_restore_credentials(restore.s3_credentials.as_ref());
        // Find destination_path from Backup to generate the restore destination path
        let restore_destination_path = match &cdb.spec.backup.destinationPath {
            Some(path) => generate_restore_destination_path(path),
            None => "".to_string(),
        };
        ClusterExternalClusters {
            name: "tembo-recovery".to_string(),
            barman_object_store: Some(ClusterExternalClustersBarmanObjectStore {
                destination_path: format!("{}/{}", restore_destination_path, restore.server_name),
                endpoint_url: restore.endpoint_url.clone(),
                s3_credentials: Some(s3_credentials),
                wal: Some(ClusterExternalClustersBarmanObjectStoreWal {
                    max_parallel: Some(8),
                    encryption: Some(ClusterExternalClustersBarmanObjectStoreWalEncryption::Aes256),
                    compression: Some(
                        ClusterExternalClustersBarmanObjectStoreWalCompression::Snappy,
                    ),
                }),
                server_name: Some(restore.server_name.clone()),
                ..ClusterExternalClustersBarmanObjectStore::default()
            }),
            ..ClusterExternalClusters::default()
        }
    } else {
        ClusterExternalClusters {
            name: "coredb".to_string(),
            connection_parameters: Some(coredb_connection_parameters),
            password: Some(ClusterExternalClustersPassword {
                // The CoreDB operator connection secret is named as the cluster
                // name, suffixed by -connection
                name: Some(superuser_secret_name.clone()),
                key: "password".to_string(),
                ..ClusterExternalClustersPassword::default()
            }),
            ..ClusterExternalClusters::default()
        }
    };

    let superuser_secret = ClusterSuperuserSecret {
        name: superuser_secret_name,
    };

    (
        Some(cluster_bootstrap),
        Some(vec![coredb_cluster]),
        Some(superuser_secret),
    )
}

fn cnpg_cluster_bootstrap(cdb: &CoreDB, restore: bool) -> ClusterBootstrap {
    // parse_target_time returns the parsed target_time which is used for point-in-time-recovery
    // todo: Somehow turn this into a requeue action, so that we can retry when the target_time is not in the correct format.
    //      for now we just log the error and return None, which will disable point-in-time-recovery, but allow for a full recovery
    let parsed_target_time = cdb.spec.restore.as_ref().and_then(|restore| {
        restore.recovery_target_time.as_ref().and_then(|time_str| {
            match parse_target_time(Some(time_str)) {
                Ok(Some(parsed_time)) => Some(parsed_time),
                Ok(None) => None,
                Err(err) => {
                    error!(
                        "Failed to parse target_time for instance: {}, {}",
                        cdb.name_any(),
                        err
                    );
                    None
                }
            }
        })
    });

    if restore {
        ClusterBootstrap {
            recovery: Some(ClusterBootstrapRecovery {
                source: Some("tembo-recovery".to_string()),
                database: Some("app".to_string()),
                owner: Some("app".to_string()),
                recovery_target: parsed_target_time.map(|target_time| {
                    ClusterBootstrapRecoveryRecoveryTarget {
                        target_time: Some(target_time),
                        ..ClusterBootstrapRecoveryRecoveryTarget::default()
                    }
                }),
                // TODO: reenable this once we have a work around for snapshots
                // volume_snapshots: cnpg_cluster_bootstrap_recovery_volume_snapshots(cdb),
                ..ClusterBootstrapRecovery::default()
            }),
            ..ClusterBootstrap::default()
        }
    } else {
        ClusterBootstrap {
            initdb: Some(ClusterBootstrapInitdb {
                ..ClusterBootstrapInitdb::default()
            }),
            ..ClusterBootstrap::default()
        }
    }
}

// TODO: reenable this once we have a work around for snapshots
// fn cnpg_cluster_bootstrap_recovery_volume_snapshots(
//     _cdb: &CoreDB,
// ) -> Option<ClusterBootstrapRecoveryVolumeSnapshots> {
//     if let Some(restore) = &cdb.spec.restore {
//         if restore.volume_snapshot == Some(true) {
//             return Some(ClusterBootstrapRecoveryVolumeSnapshots {
//                 storage: ClusterBootstrapRecoveryVolumeSnapshotsStorage {
//                     // todo: Work on getting this from the VolumeSnapshot we created
//                     // during the restore process
//                     name: format!("{}-restore-vs", cdb.name_any()),
//                     kind: "VolumeSnapshot".to_string(),
//                     api_group: Some("snapshot.storage.k8s.io".to_string()),
//                 },
//                 ..ClusterBootstrapRecoveryVolumeSnapshots::default()
//             });
//         }
//     }
//     None
// }

// Get PGConfig from CoreDB and convert it to a postgres_parameters and shared_preload_libraries
fn cnpg_postgres_config(
    cdb: &CoreDB,
    requires_load: BTreeMap<String, String>,
) -> Result<PostgresConfig, MergeError> {
    match cdb.spec.get_pg_configs(requires_load) {
        Ok(Some(pg_configs)) => {
            let mut postgres_parameters: BTreeMap<String, String> = BTreeMap::new();
            let mut shared_preload_libraries: Vec<String> = Vec::new();

            for pg_config in pg_configs {
                match &pg_config.name[..] {
                    "shared_preload_libraries" => {
                        shared_preload_libraries.push(pg_config.value.to_string());
                    }
                    _ => {
                        postgres_parameters
                            .insert(pg_config.name.clone(), pg_config.value.to_string());
                    }
                }
            }

            let params = if postgres_parameters.is_empty() {
                None
            } else {
                Some(postgres_parameters)
            };

            let libs = if shared_preload_libraries.is_empty() {
                None
            } else {
                Some(shared_preload_libraries)
            };

            Ok(PostgresConfig {
                postgres_parameters: params,
                shared_preload_libraries: libs,
            })
        }
        Ok(None) => {
            // Return None, None when no pg_config is set
            Ok(PostgresConfig {
                postgres_parameters: None,
                shared_preload_libraries: None,
            })
        }
        Err(e) => Err(e),
    }
}

fn cnpg_cluster_storage(cdb: &CoreDB) -> Option<ClusterStorage> {
    let storage = cdb.spec.storage.clone().0;
    let storage_class = cnpg_cluster_storage_class(cdb);
    Some(ClusterStorage {
        resize_in_use_volumes: Some(true),
        size: Some(storage),
        storage_class,
        ..ClusterStorage::default()
    })
}

fn cnpg_cluster_storage_class(cdb: &CoreDB) -> Option<String> {
    match &cdb.spec.storage_class {
        Some(storage_class) if !storage_class.is_empty() => Some(storage_class.clone()),
        _ => None,
    }
}

// Check replica count to enable HA
fn cnpg_high_availability(cdb: &CoreDB) -> Option<ClusterReplicationSlots> {
    if cdb.spec.replicas > 1 {
        Some(ClusterReplicationSlots {
            high_availability: Some(ClusterReplicationSlotsHighAvailability {
                enabled: Some(true),
                ..ClusterReplicationSlotsHighAvailability::default()
            }),
            update_interval: Some(30),
        })
    } else {
        Some(ClusterReplicationSlots {
            high_availability: Some(ClusterReplicationSlotsHighAvailability {
                enabled: Some(false),
                ..ClusterReplicationSlotsHighAvailability::default()
            }),
            update_interval: Some(30),
        })
    }
}

fn default_cluster_annotations(cdb: &CoreDB) -> BTreeMap<String, String> {
    let mut annotations = cdb.metadata.annotations.clone().unwrap_or_default();
    annotations.insert(
        "tembo-pod-init.tembo.io/inject".to_string(),
        "true".to_string(),
    );
    // If the annotation tembo.io/org_id is present, rename it to tembo.io/organization_id
    if let Some(org_id) = annotations.remove("tembo.io/org_id") {
        annotations.insert("tembo.io/organization_id".to_string(), org_id);
    }
    annotations
}

#[instrument(skip(cdb), fields(trace_id, instance_name = %cdb.name_any()))]
pub fn cnpg_cluster_from_cdb(
    cdb: &CoreDB,
    fenced_pods: Option<Vec<String>>,
    requires_load: BTreeMap<String, String>,
) -> Cluster {
    let cfg = Config::default();
    let name = cdb.name_any();
    let namespace = cdb.namespace().unwrap();
    let owner_reference = cdb.controller_owner_ref(&()).unwrap();
    let mut annotations = default_cluster_annotations(cdb);

    // If the cluster is stopped, set the CNPG hibernate flag, described in the
    // docs under Declarative Hibernation. Once this is patched in, the cluster
    // should immediately spin down all allocated Postgres pods.
    //
    // https://cloudnative-pg.io/documentation/current/declarative_hibernation/

    if cdb.spec.stop {
        annotations.insert("cnpg.io/hibernation".to_string(), "on".to_string());
    } else {
        annotations.remove("cnpg.io/hibernation");
    }

    let (bootstrap, external_clusters, superuser_secret) = cnpg_cluster_bootstrap_from_cdb(cdb);
    let (backup, service_account_template) = cnpg_backup_configuration(cdb, &cfg);
    let storage = cnpg_cluster_storage(cdb);
    let replication = cnpg_high_availability(cdb);
    let affinity = cdb.spec.affinity_configuration.clone();
    let topology_spread_constraints = cdb.spec.topology_spread_constraints.clone();

    let PostgresConfig {
        postgres_parameters,
        shared_preload_libraries,
    } = match cnpg_postgres_config(cdb, requires_load) {
        Ok(config) => config,
        Err(e) => {
            error!("Error generating postgres parameters: {}", e);
            PostgresConfig {
                postgres_parameters: None,
                shared_preload_libraries: None,
            }
        }
    };

    // Format fenced pods annotation if we have any
    if let Some(fenced_pods) = fenced_pods {
        let fenced_instances = format!("{:?}", fenced_pods);
        annotations.insert("cnpg.io/fencedInstances".to_string(), fenced_instances);
    }
    debug!("Annotations: {:?}", annotations);

    // set the container image
    let image = cdb.spec.image.clone();

    let certificates = create_cluster_certificates(cdb);
    let mut metrics = vec![ClusterMonitoringCustomQueriesConfigMap {
        key: "queries".to_string(),
        name: "cnpg-default-monitoring".to_string(),
    }];

    if custom_metrics_configmap_settings().is_some() {
        let configmap_name = format!("{}-custom", cdb.name_any());
        metrics.push(ClusterMonitoringCustomQueriesConfigMap {
            key: "custom-queries".to_string(),
            name: configmap_name,
        })
    }

    if cdb
        .spec
        .metrics
        .as_ref()
        .and_then(|m| m.queries.as_ref())
        .is_some()
    {
        let configmap = format!("{}{}", EXPORTER_CONFIGMAP_PREFIX, cdb.name_any());
        metrics.push(ClusterMonitoringCustomQueriesConfigMap {
            key: "tembo-queries".to_string(),
            name: configmap,
        })
    }

    Cluster {
        metadata: ObjectMeta {
            name: Some(name.clone()),
            namespace: Some(namespace),
            annotations: Some(annotations),
            owner_references: Some(vec![owner_reference]),
            ..ObjectMeta::default()
        },
        spec: ClusterSpec {
            affinity,
            topology_spread_constraints,
            backup,
            service_account_template,
            bootstrap,
            certificates,
            superuser_secret,
            external_clusters,
            enable_superuser_access: Some(true),
            failover_delay: Some(0),
            image_name: Some(image),
            instances: cdb.spec.replicas as i64,
            log_level: Some(ClusterLogLevel::Info),
            managed: cluster_managed(&name),
            max_sync_replicas: Some(0),
            min_sync_replicas: Some(0),
            monitoring: Some(ClusterMonitoring {
                custom_queries_config_map: Some(metrics),
                disable_default_queries: Some(false),
                enable_pod_monitor: Some(true),
                ..ClusterMonitoring::default()
            }),
            postgres_gid: Some(26),
            postgres_uid: Some(26),
            postgresql: Some(ClusterPostgresql {
                ldap: None,
                parameters: postgres_parameters,
                sync_replica_election_constraint: Some(
                    ClusterPostgresqlSyncReplicaElectionConstraint {
                        enabled: false,
                        ..ClusterPostgresqlSyncReplicaElectionConstraint::default()
                    },
                ),
                shared_preload_libraries,
                pg_hba: None,
                enable_alter_system: Some(true),
                ..ClusterPostgresql::default()
            }),
            primary_update_method: Some(ClusterPrimaryUpdateMethod::Restart),
            primary_update_strategy: Some(ClusterPrimaryUpdateStrategy::Unsupervised),
            replication_slots: replication,
            resources: Some(ClusterResources {
                claims: None,
                limits: cdb.spec.resources.clone().limits,
                requests: cdb.spec.resources.clone().requests,
            }),
            // The time in seconds that is allowed for a PostgreSQL instance to successfully start up
            start_delay: Some(30),
            // The time in seconds that is allowed for a PostgreSQL instance to gracefully shutdown
            stop_delay: Some(30),
            // The maximum time window in seconds within the stopDelay value reserved to complete the smart shutdown procedure in PostgreSQL
            smart_shutdown_timeout: Some(15),
            storage,
            // The time in seconds that is allowed for a primary PostgreSQL instance
            // to gracefully shutdown during a switchover
            switchover_delay: Some(60),
            // Set this to match when the cluster consolidation happens
            node_maintenance_window: Some(ClusterNodeMaintenanceWindow {
                // TODO TEM-1407: Make this configurable and aligned with cluster scale down
                // default to in_progress: true - otherwise single-instance CNPG clusters
                // prevent cluster scale down.
                in_progress: Some(true),
                ..ClusterNodeMaintenanceWindow::default()
            }),
            ..ClusterSpec::default()
        },
        status: None,
    }
}

fn cluster_managed(name: &str) -> Option<ClusterManaged> {
    Some(ClusterManaged {
        roles: Some(vec![
            ClusterManagedRoles {
                name: "readonly".to_string(),
                ensure: Some(ClusterManagedRolesEnsure::Present),
                login: Some(true),
                password_secret: Some(ClusterManagedRolesPasswordSecret {
                    name: format!("{}-ro", name).to_string(),
                }),
                in_roles: Some(vec!["pg_read_all_data".to_string()]),
                ..ClusterManagedRoles::default()
            },
            ClusterManagedRoles {
                name: "postgres_exporter".to_string(),
                ensure: Some(ClusterManagedRolesEnsure::Present),
                login: Some(true),
                password_secret: Some(ClusterManagedRolesPasswordSecret {
                    name: format!("{}-exporter", name).to_string(),
                }),
                in_roles: Some(vec![
                    "pg_read_all_stats".to_string(),
                    "pg_monitor".to_string(),
                ]),
                ..ClusterManagedRoles::default()
            },
        ]),
    })
}

// This is a synchronous function that takes the latest_generated_node and diff_instances
// and returns a Vec<String> containing the names of the pods to be fenced.
#[instrument(fields(trace_id))]
fn calculate_pods_to_fence(
    latest_generated_node: i32,
    diff_instances: i32,
    base_name: &str,
) -> Vec<String> {
    let mut pod_names_to_fence = Vec::new();
    for i in 1..=diff_instances {
        let pod_to_fence = latest_generated_node + i;
        let pod_name = format!("{}-{}", base_name, pod_to_fence);
        pod_names_to_fence.push(pod_name);
    }
    pod_names_to_fence
}

// This is a synchronous function to extend pod_names_to_fence with fenced_pods.
#[instrument(fields(trace_id))]
fn extend_with_fenced_pods(pod_names_to_fence: &mut Vec<String>, fenced_pods: Option<Vec<String>>) {
    if let Some(fenced_pods) = fenced_pods {
        pod_names_to_fence.extend(fenced_pods);
    }
}

// pods_to_fence determines a list of pod names that should be fenced when we detect that new replicas are being created
#[instrument(skip(cdb, ctx), fields(trace_id, instance_name = %cdb.name_any()))]
async fn pods_to_fence(cdb: &CoreDB, ctx: Arc<Context>) -> Result<Vec<String>, Action> {
    // Check if there is an initial backup running, pending or completed.  We
    // should never fence a pod with an active initial backup running, pending or
    // completed.  There could be a time where we go into a reconcile loop
    // during a restore, where the first_recoverability_time is not set and a backup
    // is running.  We need to exit early in that case and not fence the running pod.
    if cdb.spec.restore.is_some()
        && is_restore_backup_running_pending_completed(cdb, ctx.clone())
            .await
            .unwrap_or(false)
    {
        debug!(
            "Running or pending backup detected for instance {}, skipping fencing of pods.",
            &cdb.name_any()
        );
        return Ok(Vec::new());
    }

    // Check if a restore is requested
    if cdb.spec.restore.is_some()
        && cdb
            .status
            .as_ref()
            .and_then(|s| s.first_recoverability_time.as_ref())
            .is_none()
        && cdb
            .status
            .as_ref()
            .and_then(|s| s.last_fully_reconciled_at.as_ref())
            .is_none()
    {
        // If restore is requested, fence all the pods based on the cdb.spec.replicas value
        let mut pod_names_to_fence = Vec::new();
        for i in 1..=cdb.spec.replicas {
            let pod_name = format!("{}-{}", &cdb.name_any(), i);
            pod_names_to_fence.push(pod_name);
        }

        debug!(
            "Restore requested. Pods to be fenced during restore: {:?}",
            pod_names_to_fence
        );
        return Ok(pod_names_to_fence);
    }

    // Get replica count from CoreDBSpec
    let cdb_replica = cdb.spec.replicas;

    // using get_cluster_replicas function to lookup current replica count from Cluster object
    let cluster_replica_result = get_instance_replicas(cdb, ctx.clone()).await;

    let mut pod_names_to_fence = Vec::new();

    // Since cluster_replica_result is a i64, we need to convert to i32 to compare with cdb_replica
    match cluster_replica_result {
        Ok(replica) => {
            let cluster_replica: i32 = replica.try_into().unwrap();

            if cdb_replica > cluster_replica {
                match get_latest_generated_node(cdb, ctx.clone(), &cdb.name_any()).await {
                    Ok(Some(latest_generated_node)) => {
                        debug!("Latest generated node: {:?}", latest_generated_node.clone());

                        match latest_generated_node.parse::<i32>() {
                            Ok(latest_generated_node) => {
                                let diff_instances = cdb_replica - cluster_replica;
                                let pod_names_to_fence = calculate_pods_to_fence(
                                    latest_generated_node,
                                    diff_instances,
                                    &cdb.name_any(),
                                );

                                debug!("Pods to be fenced: {:?}", pod_names_to_fence);
                                Ok(pod_names_to_fence)
                            }
                            Err(_) => {
                                error!("Failed to parse latest_generated_node as an integer");
                                Err(Action::requeue(Duration::from_secs(300)))
                            }
                        }
                    }
                    Ok(None) => {
                        warn!("Latest generated node is not available yet for instance {}. It might be a new or initializing cluster.", &cdb.name_any());
                        Err(Action::requeue(Duration::from_secs(30)))
                    }
                    Err(e) => {
                        error!("Error getting latest generated node: {:?}", e);
                        Err(Action::requeue(Duration::from_secs(300)))
                    }
                }
            } else {
                debug!("Replica count is the same, lookup annotation for fenced pods");

                let fenced_pods = get_fenced_pods(cdb, ctx.clone()).await?;
                extend_with_fenced_pods(&mut pod_names_to_fence, fenced_pods);

                Ok(pod_names_to_fence)
            }
        }
        Err(_) => {
            if cdb_replica > 1 {
                // Logic for fencing when cluster_replica is non-existent but cdb_replica > 1
                // reuse or adapt the existing logic here for when cluster_replica exists
                // ...

                // get_latest_generated_node will not be present or set in the cluster
                // at this point.  So we will need to do this another way if the replicas > 1
                let mut pod_names_to_fence = Vec::new();

                for i in 2..=cdb_replica {
                    // Start from 2 as per your example
                    let pod_name = format!("{}-{}", &cdb.name_any(), i);
                    pod_names_to_fence.push(pod_name);
                }

                // Debug log to check the names of the pods to fence
                debug!("Pods to be fenced: {:?}", pod_names_to_fence);
                Ok(pod_names_to_fence)
            } else {
                // Cluster is bootstrapping and cdb_replica <= 1, so no fencing is needed
                debug!("Cluster is bootstrapping and cdb_replica <= 1, skipping fencing.");
                Ok(pod_names_to_fence)
            }
        }
    }
}

#[instrument(skip(cdb, ctx) fields(trace_id, instance_name = %cdb.name_any()))]
pub async fn reconcile_cnpg(cdb: &CoreDB, ctx: Arc<Context>) -> Result<(), Action> {
    debug!("Getting name of cluster");
    let name = cdb.name_any();

    debug!("Getting namespace of cluster");
    let namespace = cdb.metadata.namespace.as_ref().ok_or_else(|| {
        error!("Namespace is empty for instance: {}.", cdb.name_any());
        Action::requeue(tokio::time::Duration::from_secs(300))
    })?;

    match check_cluster_hibernation_status(cdb, &ctx).await {
        Ok(true) => {
            info!(
                "Cluster is hiberneted, skip reconciliation for instance: {}",
                name
            );
            return Ok(());
        }
        Ok(false) => {
            info!(
                "Cluster is not hibernated, continue reconciliation for instance: {}",
                name
            );
        }
        Err(e) => {
            error!("Error checking hibernation status: {:?}", e);
            return Err(e);
        }
    }
    let fenced_pods = pods_to_fence(cdb, ctx.clone()).await?;
    let requires_load = extensions_that_require_load(ctx.client.clone(), namespace).await?;

    // TODO: reenable this once we have a work around for snapshots
    // If we are restoring and have volume snapshots enabled, make sure we setup
    // the VolumeSnapshotContent and VolumeSnapshot so that the Cluster will have
    // something to restore from.
    // if let Some(restore) = &cdb.spec.restore {
    //     if restore.volume_snapshot == Some(true) {
    //         debug!("Reconciling VolumeSnapshotContent and VolumeSnapshot for restore");
    //         reconcile_volume_snapshot_restore(cdb, ctx.clone()).await?;
    //     }
    // }

    debug!("Generating CNPG spec");
    let mut cluster = cnpg_cluster_from_cdb(cdb, Some(fenced_pods), requires_load);

    let cluster_api: Api<Cluster> = Api::namespaced(ctx.client.clone(), namespace.as_str());
    let maybe_cluster = cluster_api.get(&name).await;

    // Check if we are updating the cluster to reboot/restart the instance, if so do that first before
    // updating the cluster spec.  Also check to see if the image is being updated.  If do
    // update the image first before updating the cluster spec.
    if let Ok(ref cluster) = maybe_cluster {
        warn!("Cluster exists, checking if restart is required");
        restart_and_wait_for_restart(cdb, ctx.clone(), Some(cluster)).await?;
        is_image_updated(cdb, ctx.clone(), Some(cluster)).await?;
    }

    // Check CoreDB status if status.running is false, return requeue
    let coredb_api: Api<CoreDB> = Api::namespaced(ctx.client.clone(), namespace);
    let update_coredb = coredb_api.get(&name).await.map_err(|e| {
        error!("Error getting CoreDB: {}, requeuing...", e);
        Action::requeue(Duration::from_secs(300))
    })?;

    // Check update_coredb status is running: false, return requeue
    let current_status = match update_coredb.status {
        Some(status) => Some(status),
        None => {
            warn!("CoreDB status is empty for instance: {}", &name);
            None
        }
    };

    // Check if the CoreDB status is running: false, return requeue
    if let Some(status) = current_status {
        if !status.running {
            // Status is not running, we should check if the cluster is ready, if not requeue
            match check_cluster_status(cdb, &ctx).await {
                Ok(true) => {
                    info!("CoreDB status.running is false, but cluster is ready, update CoreDB status.running to true for instance: {}", &name);
                    // Set CoreDB status.running to true
                    update_coredb_status(cdb, &ctx, true).await?;
                }
                Ok(false) => {
                    info!("CoreDB status.running is false, cluster is not ready, requeuing 10 seconds for instance: {}", &name);
                    return Err(Action::requeue(Duration::from_secs(10)));
                }
                Err(e) => {
                    error!(
                        "Error checking cluster status {:?} for instance: {}",
                        e, &name
                    );
                    return Err(e);
                }
            }
        }
    }

    let mut _restart_required = false;

    match cluster
        .spec
        .postgresql
        .clone()
        .expect("We always set the postgresql spec")
        .shared_preload_libraries
    {
        None => {
            debug!("We are not setting any shared_preload_libraries");
        }
        Some(new_libs) => {
            debug!("We are setting shared_preload_libraries, so we have to check if the files are already installed");
            match maybe_cluster {
                Ok(ref current_cluster) => {
                    let current_shared_preload_libraries = match current_cluster
                        .spec
                        .postgresql
                        .clone()
                        .expect("We always set postgresql cluster spec")
                        .shared_preload_libraries
                    {
                        None => {
                            let current_libs: Vec<String> = vec![];
                            current_libs
                        }
                        Some(current_libs) => current_libs,
                    };
                    // Check if current_shared_preload_libraries and new_libs are the same
                    if current_shared_preload_libraries != new_libs {
                        let mut libs_that_are_installed: Vec<String> = vec![];
                        // If we can't find the existing primary pod, returns a requeue
                        let primary_pod_cnpg = cdb
                            .primary_pod_cnpg_ready_or_not(ctx.client.clone())
                            .await?;
                        // Check if the file is already installed
                        let command = vec![
                            "/bin/sh".to_string(),
                            "-c".to_string(),
                            "ls $(pg_config --pkglibdir)".to_string(),
                        ];
                        let result = cdb
                            .exec(primary_pod_cnpg.name_any(), ctx.client.clone(), &command)
                            .await
                            .map_err(|e| {
                                error!("Error checking for presence of extension files: {:?}", e);
                                Action::requeue(Duration::from_secs(30))
                            })?;
                        let available_libs = match result.stdout {
                            None => {
                                error!("Error checking for presence of extension files");
                                return Err(Action::requeue(Duration::from_secs(30)));
                            }
                            Some(output) => output
                                .split('\n')
                                .map(|s| s.to_string())
                                .collect::<Vec<String>>(),
                        };
                        for libs in new_libs {
                            let split_libs = libs
                                .split(',')
                                .map(|s| s.to_string())
                                .collect::<Vec<String>>();
                            for new_lib in split_libs {
                                if available_libs.contains(&format!("{}.so", new_lib)) {
                                    info!("Changing shared_preload_libraries on {}, found {} is installed, so including it", &name, &new_lib);
                                    libs_that_are_installed.push(new_lib.clone());
                                    if !current_shared_preload_libraries.contains(&new_lib) {
                                        _restart_required = true;
                                    }
                                } else {
                                    info!("Changing shared_preload_libraries on {}, found {} is NOT installed, so dropping it", &name, &new_lib);
                                }
                            }
                        }
                        if let Some(postgresql) = cluster.spec.postgresql.as_mut() {
                            postgresql.shared_preload_libraries = Some(libs_that_are_installed);
                        }
                    }
                }
                Err(_) => {
                    // Here, we should drop all shared_preload_libraries
                    if let Some(postgresql) = cluster.spec.postgresql.as_mut() {
                        info!(
                            "We are dropping all shared_preload_libraries for initial creation of Cluster {}",
                            &name
                        );
                        postgresql.shared_preload_libraries = None;
                    }
                }
            }
        }
    }

    // TODO: Add back support for using VolumeSnapshots
    // if let Ok(cluster) = maybe_cluster {
    //     create_backup_if_needed(cdb, &ctx, &cluster).await?;
    // }

    // For manual changes conflicting with the operator, we have .force()
    //
    // When trying to apply an object, fields that have a different value and are owned by another manager will result in a conflict.
    // This is done in order to signal that the operation might undo another collaborator's changes.
    // Writes to objects with managed fields can be forced, in which case the value of any conflicted field will be overridden,
    // and the ownership will be transferred.
    // https://kubernetes.io/docs/reference/using-api/server-side-apply/
    patch_cluster(&cluster, ctx.clone(), cdb).await?;

    reconcile_metrics_service(cdb, ctx.clone()).await?;
    reconcile_metrics_ingress_route(cdb, ctx.clone()).await?;

    Ok(())
}

pub async fn reconcile_metrics_ingress_route(
    cdb: &CoreDB,
    ctx: Arc<Context>,
) -> Result<(), Action> {
    let domain = match std::env::var("DATA_PLANE_BASEDOMAIN") {
        Ok(domain) => domain,
        Err(_) => {
            debug!("DATA_PLANE_BASEDOMAIN is not set");
            return Ok(());
        }
    };

    let client = ctx.client.clone();
    let coredb_name = cdb.name_any();
    let namespace = cdb.namespace().unwrap_or_default();

    let host_matcher = format!("Host(`{coredb_name}.{domain}`)");
    let matcher = format!("{} && Path(`/metrics`)", host_matcher);

    let monitoring_route = IngressRouteRoutes {
        kind: IngressRouteRoutesKind::Rule,
        r#match: matcher.clone(),
        services: Some(vec![IngressRouteRoutesServices {
            name: format!("{coredb_name}-metrics"),
            port: Some(IntOrString::Int(9187)),
            // namespace attribute is NOT a kubernetes namespace
            // it is the Traefik provider namespace: https://doc.traefik.io/traefik/v3.0/providers/overview/#provider-namespace
            // https://doc.traefik.io/traefik/v3.0/routing/providers/kubernetes-crd/#kind-middleware
            namespace: None,
            kind: Some(IngressRouteRoutesServicesKind::Service),
            ..IngressRouteRoutesServices::default()
        }]),
        ..IngressRouteRoutes::default()
    };

    let owner_reference = cdb.controller_owner_ref(&()).unwrap();
    let ingress_route_name = format!("{}-metrics", coredb_name);

    let ingress_route = IngressRoute {
        metadata: ObjectMeta {
            name: Some(ingress_route_name.clone()),
            namespace: Some(namespace.clone()),
            owner_references: Some(vec![owner_reference]),
            ..ObjectMeta::default()
        },
        spec: IngressRouteSpec {
            entry_points: Some(vec!["websecure".to_string()]),
            routes: vec![monitoring_route],
            tls: Some(IngressRouteTls::default()),
        },
    };

    let ingress_api: Api<IngressRoute> = Api::namespaced(client, &namespace);
    let _pp = PostParams::default();

    let ps = PatchParams::apply("cntrlr").force();
    let _o = ingress_api
        .patch(&ingress_route_name, &ps, &Patch::Apply(&ingress_route))
        .await
        .map_err(|e| {
            error!("Error patching metrics ingress route: {}", e);
            Action::requeue(Duration::from_secs(300))
        })?;
    Ok(())
}

pub async fn reconcile_metrics_service(cdb: &CoreDB, ctx: Arc<Context>) -> Result<(), Action> {
    let client = ctx.client.clone();
    let name = format!("{}-metrics", cdb.name_any());
    let namespace = cdb.namespace().unwrap();
    let service_api: Api<Service> = Api::namespaced(client.clone(), &namespace);

    let owner_reference = cdb.controller_owner_ref(&()).unwrap();

    let selector = std::collections::BTreeMap::from([
        ("cnpg.io/cluster".to_string(), cdb.name_any()),
        ("role".to_string(), "primary".to_string()),
    ]);

    let service = Service {
        metadata: ObjectMeta {
            name: Some(name.clone()),
            namespace: Some(namespace.clone()),
            owner_references: Some(vec![owner_reference]),
            ..ObjectMeta::default()
        },
        spec: Some(k8s_openapi::api::core::v1::ServiceSpec {
            ports: Some(vec![k8s_openapi::api::core::v1::ServicePort {
                name: Some("metrics".to_string()),
                port: 9187,
                target_port: Some(IntOrString::Int(9187)),
                protocol: Some("TCP".to_string()),
                ..Default::default()
            }]),
            selector: Some(selector),
            type_: Some("ClusterIP".to_string()),
            ..Default::default()
        }),
        ..Default::default()
    };

    debug!("Reconciling metrics service for {}", cdb.name_any());
    let ps = PatchParams::apply("cntrlr").force();
    let _o = service_api
        .patch(&name, &ps, &Patch::Apply(&service))
        .await
        .map_err(|e| {
            error!("Error patching Service: {}", e);
            Action::requeue(Duration::from_secs(300))
        })?;

    Ok(())
}
// Reconcile a Pooler
#[instrument(skip(cdb, ctx) fields(trace_id, instance_name = %cdb.name_any()))]
pub async fn reconcile_pooler(
    cdb: &CoreDB,
    ctx: Arc<Context>,
    placement: Option<PlacementConfig>,
) -> Result<(), Action> {
    let client = ctx.client.clone();
    let name = cdb.name_any() + "-pooler";
    let namespace = cdb.namespace().unwrap();
    let owner_reference = cdb.controller_owner_ref(&()).unwrap();
    let pooler_api: Api<Pooler> = Api::namespaced(client.clone(), namespace.as_str());
    let pooler_tolerations = placement
        .as_ref()
        .and_then(|config| config.convert_pooler_tolerations());
    let topology_spread_constraints = placement
        .as_ref()
        .and_then(|p| p.convert_pooler_topology_spread_constraints());
    let affinity = placement.as_ref().and_then(|p| p.convert_pooler_affinity());

    // If pooler is enabled, create or update
    if cdb.spec.connectionPooler.enabled {
        debug!("Configuraing pooler instance for {}", cdb.name_any());
        let pooler = Pooler {
            metadata: ObjectMeta {
                name: Some(name.clone()),
                namespace: Some(namespace.clone()),
                owner_references: Some(vec![owner_reference]),
                ..ObjectMeta::default()
            },
            spec: PoolerSpec {
                cluster: PoolerCluster {
                    name: cdb.name_any(),
                },
                deployment_strategy: None,
                instances: Some(1),
                monitoring: None,
                pgbouncer: PoolerPgbouncer {
                    auth_query: None,
                    auth_query_secret: None,
                    parameters: cdb.spec.connectionPooler.pooler.parameters.clone(),
                    paused: None,
                    pg_hba: None,
                    pool_mode: Some(cdb.spec.connectionPooler.pooler.poolMode.clone()),
                },
                template: Some(PoolerTemplate {
                    metadata: None,
                    spec: Some(PoolerTemplateSpec {
                        containers: vec![PoolerTemplateSpecContainers {
                            name: "pgbouncer".to_string(),
                            resources: cdb.spec.connectionPooler.pooler.resources.clone(),
                            ..Default::default()
                        }],
                        affinity,
                        tolerations: pooler_tolerations,
                        topology_spread_constraints,
                        ..Default::default()
                    }),
                }),
                r#type: Some(PoolerType::Rw),
            },
            status: None,
        };

        debug!("Patching Pooler {name}");
        let ps = PatchParams::apply("cntrlr").force();
        let _o = pooler_api
            .patch(&name, &ps, &Patch::Apply(&pooler))
            .await
            .map_err(|e| {
                error!("Error patching Pooler: {}", e);
                Action::requeue(Duration::from_secs(300))
            })?;

        // Check to see if the primary pod is ready, if it is the setup pgbouncer.  If the pod is
        // not ready then just continue on and wait for the next reconcile.
        let primary_pod = cdb.primary_pod_cnpg_ready_or_not(client.clone()).await?;
        if !is_postgres_ready().matches_object(Some(&primary_pod)) {
            debug!("Primary pod is not ready, skipping setup_pgbouncer");
            return Ok(());
        }

        match setup_pgbouncer_function(cdb, ctx.clone()).await {
            Ok(_) => debug!(
                "Successfully created setup_pgbouncer function on instance {}",
                cdb.name_any()
            ),
            Err(e) => {
                warn!(
                    "Did not create setup_pgbouncer function, will requeue: {:?}",
                    e
                );
                return Err(Action::requeue(Duration::from_secs(30)));
            }
        }
        // Run the setup_pgbouncer function
        cdb.psql(
            "SELECT setup_pgbouncer();".to_string(),
            "postgres".to_string(),
            ctx.clone(),
        )
        .await?;
    } else {
        // If pooler is disabled and exists, delete
        let pooler = pooler_api.get(&name).await;
        if pooler.is_err() {
            debug!("Pooler {name} does not exist. Skipping deletion");
            return Ok(());
        } else {
            debug!("Found pooler {name} and pooler is disabled. Deleting Pooler {name}");
            let dp = DeleteParams::default();
            pooler_api.delete(&name, &dp).await.map_err(|e| {
                error!("Error deleting Pooler: {}", e);
                Action::requeue(Duration::from_secs(300))
            })?;
        }
    }

    Ok(())
}

// This function was created from the instructions that CNPG gives when you have to setup pgbouncer
// manually.  You can read more here: https://cloudnative-pg.io/documentation/1.20/connection_pooling/#authentication
const PGBOUNCER_SETUP_FUNCTION: &str = r#"
CREATE OR REPLACE FUNCTION setup_pgbouncer() RETURNS VOID LANGUAGE plpgsql AS $$
DECLARE
    db_name TEXT;
    db_list CURSOR FOR SELECT datname FROM pg_database WHERE datistemplate = false;
BEGIN
    -- Check if the role exists, if not create it
    IF NOT EXISTS (SELECT 1 FROM pg_roles WHERE rolname = 'cnpg_pooler_pgbouncer') THEN
        EXECUTE 'CREATE ROLE cnpg_pooler_pgbouncer WITH LOGIN;';
    END IF;

    -- Iterate through all databases and set up permissions
    OPEN db_list;
    LOOP
        FETCH db_list INTO db_name;
        EXIT WHEN NOT FOUND;

        -- Check if the role has CONNECT permission on the database, if not grant it
        IF NOT EXISTS (
            SELECT 1
            FROM pg_database db
            JOIN pg_auth_members am ON db.datdba = am.roleid
            JOIN pg_roles r ON am.member = r.oid
            WHERE db.datname = db_name AND r.rolname = 'cnpg_pooler_pgbouncer'
        ) THEN
            EXECUTE format('GRANT CONNECT ON DATABASE %I TO cnpg_pooler_pgbouncer;', db_name);
        END IF;
    END LOOP;
    CLOSE db_list;

    -- Check and grant USAGE privilege on the public schema if not already granted
    IF NOT EXISTS (
        SELECT 1
        FROM information_schema.role_usage_grants
        WHERE grantee = 'cnpg_pooler_pgbouncer' AND object_schema = 'public' AND privilege_type = 'USAGE'
    ) THEN
        EXECUTE 'GRANT USAGE ON SCHEMA public TO cnpg_pooler_pgbouncer;';
    END IF;

    -- Check if the function exists, if not create it
    IF NOT EXISTS (
        SELECT 1
        FROM pg_proc p
        JOIN pg_namespace n ON p.pronamespace = n.oid
        WHERE n.nspname = 'public' AND p.proname = 'user_search'
    ) THEN
        EXECUTE '
            CREATE OR REPLACE FUNCTION user_search(uname TEXT)
            RETURNS TABLE (usename name, passwd text)
            LANGUAGE sql SECURITY DEFINER AS
            ''SELECT usename, passwd FROM pg_shadow WHERE usename=$1;'';';
    END IF;

    -- Check if the role has EXECUTE permission on the function, if not grant it
    IF NOT EXISTS (
        SELECT 1
        FROM pg_proc p
        JOIN pg_namespace n ON p.pronamespace = n.oid
        JOIN pg_auth_members am ON p.proowner = am.roleid
        JOIN pg_roles r ON am.member = r.oid
        WHERE n.nspname = 'public' AND p.proname = 'user_search' AND r.rolname = 'cnpg_pooler_pgbouncer'
    ) THEN
        EXECUTE 'REVOKE ALL ON FUNCTION user_search(text) FROM public;';
        EXECUTE 'GRANT EXECUTE ON FUNCTION user_search(text) TO cnpg_pooler_pgbouncer;';
    END IF;

END;
$$;"#;

#[instrument(skip(coredb, ctx) fields(trace_id, instance_name = %coredb.name_any()))]
async fn setup_pgbouncer_function(
    coredb: &CoreDB,
    ctx: Arc<Context>,
) -> Result<PsqlOutput, Action> {
    // execute the PGBOUNCER_SETUP_FUNCTION to install/update the function
    // on the instance
    let query = coredb
        .psql(
            PGBOUNCER_SETUP_FUNCTION.to_string(),
            "postgres".to_string(),
            ctx.clone(),
        )
        .await?;
    Ok(query)
}

#[instrument(skip(cdb) fields(trace_id, instance_name = %cdb.name_any()))]
fn schedule_expression_from_cdb(cdb: &CoreDB) -> String {
    // Default to daily at midnight
    let default = "0 0 0 * * *".to_string();
    match &cdb.spec.backup.schedule {
        None => default,
        Some(expression) => {
            let mut terms = expression.split(' ').collect::<Vec<&str>>();
            if terms.len() == 5 {
                // pre-pend "0" to the vector
                let mut new_terms = vec!["0"];
                new_terms.extend(terms);
                terms = new_terms.clone();
            }
            if terms.len() != 6 {
                warn!("Invalid schedule expression, expected five or six terms. Setting as default. Found expression: '{}'", expression);
                return default;
            }
            // check that all terms are either parsable as int32 or "*"
            for term in &terms {
                if *term != "*" {
                    match term.parse::<i32>() {
                        Ok(_) => {}
                        Err(_) => {
                            warn!("Invalid schedule expression, only integers and '*' are accepted, setting as default. Found: {}", expression);
                            return default;
                        }
                    }
                }
            }
            terms.join(" ")
        }
    }
}

// Generate a ScheduledBackup
fn cnpg_scheduled_backup(
    cdb: &CoreDB,
) -> Result<Vec<(ScheduledBackup, Option<ScheduledBackup>)>, &'static str> {
    let namespace = match cdb.namespace() {
        Some(ns) => ns,
        None => return Err("Namespace is required but not found"),
    };

    let name_ref = cdb.metadata.name.as_ref();
    let name = match name_ref {
        Some(n) => n,
        None => return Err("Name is required but not found"),
    };

    // Set a ScheduledBackup to backup to object store
    let s3_scheduled_backup = ScheduledBackup {
        metadata: ObjectMeta {
            name: Some(name.to_string()),
            namespace: Some(namespace.to_string()),
            ..ObjectMeta::default()
        },
        spec: ScheduledBackupSpec {
            backup_owner_reference: Some(ScheduledBackupBackupOwnerReference::Cluster),
            cluster: ScheduledBackupCluster {
                name: name.to_string(),
            },
            immediate: Some(true),
            schedule: schedule_expression_from_cdb(cdb),
            suspend: Some(false),
            method: Some(ScheduledBackupMethod::BarmanObjectStore),
            ..ScheduledBackupSpec::default()
        },
        status: None,
    };

    // TODO: reenable this once we have a work around for snapshots
    // Becasue the snapshot name can easily be over the character limit for k8s
    // we will need to trim the name to 43 characters and append "-snap"
    // let snap_name = generate_scheduled_backup_snapshot_name(name);

    // Set a ScheduledBackup to backup to volume snapshot if enabled
    // let volume_snapshot_scheduled_backup = cdb
    //     .spec
    //     .backup
    //     .volume_snapshot
    //     .as_ref()
    //     .filter(|vs| vs.enabled)
    //     .map(|_| ScheduledBackup {
    //         metadata: ObjectMeta {
    //             name: Some(snap_name),
    //             namespace: Some(namespace),
    //             ..ObjectMeta::default()
    //         },
    //         spec: ScheduledBackupSpec {
    //             backup_owner_reference: Some(ScheduledBackupBackupOwnerReference::Cluster),
    //             cluster: ScheduledBackupCluster {
    //                 name: name.to_string(),
    //             },
    //             immediate: Some(true),
    //             schedule: schedule_expression_from_cdb(cdb),
    //             suspend: Some(false),
    //             method: Some(ScheduledBackupMethod::VolumeSnapshot),
    //             ..ScheduledBackupSpec::default()
    //         },
    //         status: None,
    //     });

    // Return the ScheduledBackup objects
    // Ok(vec![(
    //     s3_scheduled_backup
    //     // volume_snapshot_scheduled_backup,
    // )])
    Ok(vec![(s3_scheduled_backup, None)])
}

// TODO: reenable this once we have a work around for snapshots
// generate_scheduled_backup_snapshot_name generates a snapshot name for a scheduled backup
// by appending "-snap" to the name and trimming the name to 43 characters if necessary
// fn generate_scheduled_backup_snapshot_name(name: &str) -> String {
//     // Trim the name to 43 characters if necessary
//     let trimmed_name = if name.len() > 43 { &name[..43] } else { name };

//     // Append "-snap" to the trimmed name
//     format!("{}-snap", trimmed_name)
// }

// Reconcile a SheduledBackup
#[instrument(skip(cdb, ctx), fields(trace_id, instance_name = %cdb.name_any()))]
pub async fn reconcile_cnpg_scheduled_backup(
    cdb: &CoreDB,
    ctx: Arc<Context>,
) -> Result<(), Action> {
    // check if the Cluster object exists on the cluster, if not then requeue
    if !does_cluster_exist(cdb, ctx.clone()).await? {
        warn!("Cluster does not exist, requeuing ScheduledBackup");
        return Err(Action::requeue(Duration::from_secs(30)));
    }

    let client = ctx.client.clone();
    let scheduled_backups_result = cnpg_scheduled_backup(cdb);
    let scheduled_backups = match scheduled_backups_result {
        Ok(backups) => backups,
        Err(e) => {
            error!(
                "Failed to generate scheduled backups for {}: {}",
                cdb.name_any(),
                e
            );
            return Err(Action::requeue(Duration::from_secs(300)));
        }
    };

    for (s3_backup, volume_snapshot_backup) in scheduled_backups {
        // Always apply the s3_backup if backups are enabled
        apply_scheduled_backup(&s3_backup, &client).await?;

        // Conditionally apply the volume_snapshot_backup if it exists
        if let Some(vs_backup) = volume_snapshot_backup {
            apply_scheduled_backup(&vs_backup, &client).await?;
        }
    }

    Ok(())
}

#[instrument(skip(client), fields(trace_id, scheduled_backup))]
async fn apply_scheduled_backup(
    scheduled_backup: &ScheduledBackup,
    client: &kube::Client,
) -> Result<(), Action> {
    let name = scheduled_backup
        .metadata
        .name
        .clone()
        .expect("ScheduledBackup should always have a name");
    let namespace = scheduled_backup
        .metadata
        .namespace
        .clone()
        .expect("ScheduledBackup should always have a namespace");
    let backup_api: Api<ScheduledBackup> = Api::namespaced(client.clone(), &namespace);

    debug!("Patching ScheduledBackup: {}", name);
    let ps = PatchParams::apply("cntrlr").force();
    backup_api
        .patch(&name, &ps, &Patch::Apply(scheduled_backup))
        .await
        .map_err(|e| {
            error!("Error patching ScheduledBackup: {}", e);
            Action::requeue(Duration::from_secs(300))
        })?;

    debug!("Applied ScheduledBackup: {}", name);
    Ok(())
}

// Lookup latestGeneratedNode from the Cluster Status and return the index number
#[instrument(skip(cdb, ctx), fields(trace_id))]
pub async fn get_latest_generated_node(
    cdb: &CoreDB,
    ctx: Arc<Context>,
    instance_name: &str,
) -> Result<Option<String>, Action> {
    let namespace = cdb.namespace().unwrap();
    let cluster: Api<Cluster> = Api::namespaced(ctx.client.clone(), &namespace);
    let co = cluster.get(instance_name).await;

    if let Ok(cluster_resource) = co {
        if let Some(status) = cluster_resource.status {
            if let Some(latest_generated_node) = status.latest_generated_node {
                debug!(
                    "The latestGeneratedNode for instance {}: {:?}",
                    instance_name, latest_generated_node
                );
                Ok(Some(latest_generated_node.to_string()))
            } else {
                error!(
                    "The latestGeneratedNode is not set in the Cluster Status for instance {}",
                    instance_name
                );
                Err(Action::requeue(Duration::from_secs(30)))
            }
        } else {
            error!("Instance Status is not set for instance {}", instance_name);
            Err(Action::requeue(Duration::from_secs(30)))
        }
    } else {
        info!(
            "Instance {} not found, possible new instance detected",
            instance_name
        );
        Ok(None)
    }
}

/// fenced_pods_initialized checks if fenced pods are initialized and retuns a bool or action in a
/// result
#[instrument(skip(cdb, ctx), fields(trace_id, instance_name = %cdb.name_any()))]
async fn fenced_pods_initialized(
    cdb: &CoreDB,
    ctx: Arc<Context>,
    pod_name: &str,
) -> Result<bool, Action> {
    let instance_name = cdb.name_any();
    let namespace = cdb.namespace().ok_or_else(|| {
        error!("Namespace is not set for CoreDB {}", instance_name);
        Action::requeue(Duration::from_secs(300))
    })?;

    let pods: Api<Pod> = Api::namespaced(ctx.client.clone(), &namespace);
    let po = pods.get(pod_name).await;

    match po {
        Ok(pod_resource) => {
            if let Some(status) = pod_resource.status {
                if let Some(conditions) = status.conditions {
                    let initialized_condition = conditions.iter().find(|condition| {
                        condition.type_ == "Initialized" && condition.status == "True"
                    });
                    return Ok(initialized_condition.is_some());
                }
            }
            error!(
                "Pod Status is not set for pod {} in instance {}",
                pod_name, instance_name
            );
            Err(Action::requeue(Duration::from_secs(10)))
        }
        Err(_) => {
            info!(
                "Pod {} not found, possible new pod detected for instance {}",
                pod_name, instance_name
            );
            Ok(false)
        }
    }
}

// get_fenced_instances_from_annotations returns a list of fenced instances from the annotations as
// a BTreeMap of String, String
#[instrument(fields(trace_id, annotations))]
pub fn get_fenced_instances_from_annotations(
    annotations: &BTreeMap<String, String>,
) -> Result<Option<Vec<String>>, serde_json::Error> {
    if let Some(fenced_instances) = annotations.get("cnpg.io/fencedInstances") {
        let fenced_instances: Vec<String> = serde_json::from_str(fenced_instances)?;
        Ok(Some(fenced_instances))
    } else {
        Ok(None)
    }
}

// get_fenced_nodes returns a list of nodes that are fenced only after all the pods are initialized
#[instrument(skip(cdb, ctx), fields(trace_id, instance_name = %cdb.name_any()))]
pub async fn get_fenced_pods(
    cdb: &CoreDB,
    ctx: Arc<Context>,
) -> Result<Option<Vec<String>>, Action> {
    let instance_name = cdb.metadata.name.as_deref().unwrap_or_default();
    let namespace = cdb.namespace().ok_or_else(|| {
        error!("Namespace is not set for CoreDB instance {}", instance_name);
        Action::requeue(Duration::from_secs(300))
    })?;

    let cluster: Api<Cluster> = Api::namespaced(ctx.client.clone(), &namespace);
    let co = cluster.get(instance_name).await.map_err(|e| {
        error!("Error getting cluster: {}", e);
        Action::requeue(Duration::from_secs(300))
    })?;

    // Directly bind the value from co to cluster_resource
    let cluster_resource = co;

    let annotations = match cluster_resource.metadata.annotations {
        Some(ann) => ann,
        None => {
            info!("Cluster Status for {} is not set", instance_name);
            return Ok(None);
        }
    };

    // Handle the Result returned by get_fenced_instances_from_annotations
    let fenced_instances = match get_fenced_instances_from_annotations(&annotations) {
        Ok(fi) => fi,
        Err(_) => {
            error!(
                "Error while parsing fenced instances for instance {}",
                instance_name
            );
            return Err(Action::requeue(Duration::from_secs(30)));
        }
    };

    // Check if fencedInstances annotation is present
    if let Some(fenced_instances) = fenced_instances {
        debug!(
            "Found fenced pods {:?} for instance {}",
            fenced_instances, instance_name
        );

        let primary_pod_name = cdb
            .primary_pod_cnpg_ready_or_not(ctx.client.clone())
            .await?
            .name_any();

        // Check if primary pod is initialized
        let is_primary_initialized =
            fenced_pods_initialized(cdb, ctx.clone(), &primary_pod_name).await?;
        if is_primary_initialized {
            debug!(
                "Primary pod {} is initialized for instance {}",
                primary_pod_name, instance_name
            );
            // Return early to get the primary pod unfenced first
            return Ok(Some(fenced_instances));
        }
        warn!(
            "Primary pod {} is not yet initialized for instance {}",
            primary_pod_name, instance_name
        );

        // Check if other fenced pods (excluding primary) are initialized
        for pod_name in &fenced_instances {
            if pod_name == &primary_pod_name {
                debug!(
                    "Primary pod {} is initialized for instance {}",
                    primary_pod_name, instance_name
                );
                continue;
            }

            let is_initialized = fenced_pods_initialized(cdb, ctx.clone(), pod_name).await?;
            if !is_initialized {
                info!(
                    "Pod {} in {} is not yet initialized. Will requeue, but work continues on primary.",
                    pod_name, instance_name
                );
                return Err(Action::requeue(Duration::from_secs(10)));
            }
        }

        Ok(Some(fenced_instances))
    } else {
        debug!(
            "The fencedInstances annotation for instance {} is not set in the Cluster Status",
            instance_name
        );
        Ok(None)
    }
}

// get_instance_replicas will look up cluster.spec.instances from Kubernetes and return i64 value
#[instrument(skip(cdb, ctx), fields(trace_id, instance_name = %cdb.name_any()))]
async fn get_instance_replicas(cdb: &CoreDB, ctx: Arc<Context>) -> Result<i64, Action> {
    let namespace = match cdb.namespace() {
        Some(ns) => ns,
        None => {
            error!(
                "Namespace is not set for CoreDB instance {}",
                cdb.name_any()
            );
            return Err(Action::requeue(Duration::from_secs(300)));
        }
    };

    let cluster: Api<Cluster> = Api::namespaced(ctx.client.clone(), &namespace);
    let co = cluster.get(&cdb.name_any()).await.map_err(|e| {
        info!(
            "Cluster is missing, instance {} maybe starting: {}",
            cdb.name_any(),
            e
        );
        Action::requeue(Duration::from_secs(30))
    })?;

    Ok(co.spec.instances)
}

// remove_pod_from_fenced_instances_annotation function will remove the pod name from the fencedInstances annotation
// and return the updated annotations as a BTreeMap
#[instrument(fields(trace_id, annotations, pod_name))]
fn remove_pod_from_fenced_instances_annotation(
    annotations: &BTreeMap<String, String>,
    pod_name: &str,
) -> Result<Option<BTreeMap<String, String>>, serde_json::Error> {
    if let Some(fenced_instances) = annotations.get("cnpg.io/fencedInstances") {
        let mut fenced_instances: Vec<String> = serde_json::from_str(fenced_instances)?;
        fenced_instances.retain(|x| x != pod_name);

        let mut updated_annotations = annotations.clone();
        if fenced_instances.is_empty() {
            updated_annotations.remove("cnpg.io/fencedInstances");
        } else {
            updated_annotations.insert(
                "cnpg.io/fencedInstances".to_string(),
                serde_json::to_string(&fenced_instances)?,
            );
        }

        Ok(Some(updated_annotations))
    } else {
        Ok(None)
    }
}

// unfence_pod function will remove the fencing annotation from the cluster object
#[instrument(skip(cdb, ctx), fields(trace_id, instance_name = %cdb.name_any(), pod_name))]
pub async fn unfence_pod(cdb: &CoreDB, ctx: Arc<Context>, pod_name: &str) -> Result<(), Action> {
    let instance_name = cdb.metadata.name.as_deref().unwrap_or_default();
    let namespace = match cdb.namespace() {
        Some(ns) => ns,
        None => {
            error!(
                "Namespace is not set for CoreDB for instance {}",
                instance_name
            );
            return Err(Action::requeue(Duration::from_secs(300)));
        }
    };

    let cluster: Api<Cluster> = Api::namespaced(ctx.client.clone(), &namespace);
    let co = cluster.get(instance_name).await.map_err(|e| {
        error!("Error getting cluster: {}", e);
        Action::requeue(Duration::from_secs(300))
    })?;

    // Directly bind the value from co to cluster_resource
    let mut cluster_resource = co;

    let annotations_clone = cluster_resource.metadata.annotations.clone();
    debug!(
        "Instance initial annotations for instance {}: {:?}",
        instance_name, annotations_clone
    );

    if let Some(annotations) = annotations_clone {
        // Use the remove_pod_from_fenced_instances function
        let updated_annotations =
            remove_pod_from_fenced_instances_annotation(&annotations, pod_name);

        if let Ok(Some(updated_annotations)) = updated_annotations {
            // Update the cluster object
            cluster_resource.metadata.annotations = Some(updated_annotations.clone());

            // Clear managedFields
            cluster_resource.metadata.managed_fields = None;

            // Patch the cluster object
            debug!("Patching Cluster resource for instance {}", instance_name);
            let ps = PatchParams::apply("cntrlr").force();
            let _o = cluster
                .patch(instance_name, &ps, &Patch::Apply(&cluster_resource))
                .await
                .map_err(|e| {
                    warn!(
                        "Issue patching annotation for instance {}, will requeue: {}",
                        instance_name, e
                    );
                    Action::requeue(Duration::from_secs(30))
                })?;
            debug!("Cluster annotations patched for instance {}", instance_name);
            Ok(())
        } else {
            debug!("The fencedInstances annotation is not set in the Cluster Status for instance {}. Removing the key.", instance_name);

            // Remove the "cnpg.io/fencedInstances" annotation
            let mut updated_annotations = annotations.clone();
            updated_annotations.remove("cnpg.io/fencedInstances");

            // Update the cluster object
            cluster_resource.metadata.annotations = if updated_annotations.is_empty() {
                None
            } else {
                Some(updated_annotations.clone())
            };

            // Clear managedFields
            cluster_resource.metadata.managed_fields = None;

            // Patch the cluster object
            debug!("Patch Cluster annotation for instance {}", instance_name);
            let ps = PatchParams::apply("cntrlr").force();
            let _o = cluster
                .patch(instance_name, &ps, &Patch::Apply(&cluster_resource))
                .await
                .map_err(|e| {
                    warn!(
                        "Issue patching annotation for instance {}, will requeue: {}",
                        instance_name, e
                    );
                    Action::requeue(Duration::from_secs(30))
                })?;
            debug!("Cluster annotations patched for instance {}", instance_name);
            Ok(())
        }
    } else {
        info!("Cluster Status is not set for {}", instance_name);
        Ok(())
    }
}

// generate_restore_destination_path function will generate the restore destination path from the backup
// object and return a string
#[instrument(fields(trace_id, path))]
fn generate_restore_destination_path(path: &str) -> String {
    let mut parts: Vec<&str> = path.split('/').collect();
    parts.pop();
    parts.join("/")
}

// generate_s3_backup_credentials function will generate the s3 backup credentials from
// S3Credentials object and return a ClusterBackupBarmanObjectStoreS3Credentials object
#[instrument(fields(trace_id, creds))]
fn generate_s3_backup_credentials(
    creds: Option<&S3Credentials>,
) -> ClusterBackupBarmanObjectStoreS3Credentials {
    if let Some(creds) = creds {
        if creds.access_key_id.is_none() && creds.secret_access_key.is_none() {
            return ClusterBackupBarmanObjectStoreS3Credentials {
                inherit_from_iam_role: Some(true),
                ..Default::default()
            };
        }

        ClusterBackupBarmanObjectStoreS3Credentials {
            access_key_id: creds.access_key_id.as_ref().map(|id| {
                ClusterBackupBarmanObjectStoreS3CredentialsAccessKeyId {
                    key: id.key.clone(),
                    name: id.name.clone(),
                }
            }),
            inherit_from_iam_role: Some(false),
            region: creds.region.as_ref().map(|r| {
                ClusterBackupBarmanObjectStoreS3CredentialsRegion {
                    key: r.key.clone(),
                    name: r.name.clone(),
                }
            }),
            secret_access_key: creds.secret_access_key.as_ref().map(|key| {
                ClusterBackupBarmanObjectStoreS3CredentialsSecretAccessKey {
                    key: key.key.clone(),
                    name: key.name.clone(),
                }
            }),
            session_token: creds.session_token.as_ref().map(|token| {
                ClusterBackupBarmanObjectStoreS3CredentialsSessionToken {
                    key: token.key.clone(),
                    name: token.name.clone(),
                }
            }),
        }
    } else {
        ClusterBackupBarmanObjectStoreS3Credentials {
            inherit_from_iam_role: Some(true),
            ..Default::default()
        }
    }
}

// generate_s3_restore_credentials function will generate the s3 restore credentials from
// S3Credentials object and return a ClusterExternalClustersBarmanObjectStoreS3Credentials object
#[instrument(fields(trace_id, creds))]
fn generate_s3_restore_credentials(
    creds: Option<&S3Credentials>,
) -> ClusterExternalClustersBarmanObjectStoreS3Credentials {
    if let Some(creds) = creds {
        if creds.access_key_id.is_none() && creds.secret_access_key.is_none() {
            return ClusterExternalClustersBarmanObjectStoreS3Credentials {
                inherit_from_iam_role: Some(true),
                ..Default::default()
            };
        }

        ClusterExternalClustersBarmanObjectStoreS3Credentials {
            access_key_id: creds.access_key_id.as_ref().map(|id| {
                ClusterExternalClustersBarmanObjectStoreS3CredentialsAccessKeyId {
                    key: id.key.clone(),
                    name: id.name.clone(),
                }
            }),
            inherit_from_iam_role: Some(false),
            region: creds.region.as_ref().map(|r| {
                ClusterExternalClustersBarmanObjectStoreS3CredentialsRegion {
                    key: r.key.clone(),
                    name: r.name.clone(),
                }
            }),
            secret_access_key: creds.secret_access_key.as_ref().map(|key| {
                ClusterExternalClustersBarmanObjectStoreS3CredentialsSecretAccessKey {
                    key: key.key.clone(),
                    name: key.name.clone(),
                }
            }),
            session_token: creds.session_token.as_ref().map(|token| {
                ClusterExternalClustersBarmanObjectStoreS3CredentialsSessionToken {
                    key: token.key.clone(),
                    name: token.name.clone(),
                }
            }),
        }
    } else {
        ClusterExternalClustersBarmanObjectStoreS3Credentials {
            inherit_from_iam_role: Some(true),
            ..Default::default()
        }
    }
}

// is_restore_backup_running_pending_completed checks if a backup is running or
// pending or completed and returns a bool or action in a result
#[instrument(skip(cdb, ctx), fields(trace_id, instance_name = %cdb.name_any()))]
async fn is_restore_backup_running_pending_completed(
    cdb: &CoreDB,
    ctx: Arc<Context>,
) -> Result<bool, Action> {
    let instance_name = cdb.name_any();
    let namespace = cdb.namespace().ok_or_else(|| {
        error!(
            "Namespace is not set for CoreDB for instance {}",
            instance_name
        );
        Action::requeue(Duration::from_secs(300))
    })?;

    let backups_api: Api<Backup> = Api::namespaced(ctx.client.clone(), &namespace);
    let label_selector = format!(
        "cnpg.io/cluster={},cnpg.io/immediateBackup=true",
        instance_name
    );
    let lp = ListParams::default().labels(&label_selector);
    let backup_result = backups_api.list(&lp).await;

    match backup_result {
        Ok(backup_list) => {
            for backup_item in backup_list.items {
                if let Some(status) = &backup_item.status {
                    if status.phase.as_deref() == Some("running")
                        || status.phase.as_deref() == Some("pending")
                        || status.phase.as_deref() == Some("completed")
                    {
                        debug!(
                            "Backup for instance {} is in a {:?} state",
                            instance_name,
                            status.phase.as_deref()
                        );
                        return Ok(true);
                    }
                }
            }
            Ok(false)
        }
        Err(e) => {
            error!("Error listing backups: {}", e);
            Err(Action::requeue(Duration::from_secs(300)))
        }
    }
}

// does_cluster_exist checks if a cluster exists and returns a bool or action to
// requeue in a result
#[instrument(skip(cdb, ctx), fields(trace_id, instance_name = %cdb.name_any()))]
pub(crate) async fn does_cluster_exist(cdb: &CoreDB, ctx: Arc<Context>) -> Result<bool, Action> {
    let instance_name = cdb.name_any();
    let namespace = cdb.namespace().ok_or_else(|| {
        error!(
            "Namespace is not set for CoreDB for instance {}",
            instance_name
        );
        Action::requeue(Duration::from_secs(300))
    })?;

    let cluster: Api<Cluster> = Api::namespaced(ctx.client.clone(), &namespace);
    let co = cluster.get(&instance_name).await;

    match co {
        Ok(_) => {
            debug!("Cluster {} exists", instance_name);
            Ok(true)
        }
        // return Ok(false) if the cluster does not exist (404)
        Err(kube::Error::Api(ae)) if ae.code == 404 => {
            debug!("Cluster {} does not exist", instance_name);
            Ok(false)
        }
        Err(e) => {
            error!("Error getting cluster: {}", e);
            Err(Action::requeue(Duration::from_secs(10)))
        }
    }
}

#[cfg(test)]
mod tests {
    use super::*;
    use crate::{apis::coredb_types::CoreDB, cloudnativepg::clusters::Cluster};
    use serde_json::json;
    use std::collections::BTreeMap;

    #[test]
    fn test_deserialize_cluster() {
        let json_str = r#"
        {
          "apiVersion": "postgresql.cnpg.io/v1",
          "kind": "Cluster",
          "metadata": {
            "annotations": {
              "tembo-pod-init.tembo.io/inject": "true"
            },
            "creationTimestamp": "2023-07-03T18:15:32Z",
            "generation": 1,
            "managedFields": [
              {
                "apiVersion": "postgresql.cnpg.io/v1",
                "fieldsType": "FieldsV1",
                "fieldsV1": {
                  "f:metadata": {
                    "f:annotations": {
                      "f:tembo-pod-init.tembo.io/inject": {}
                    },
                    "f:ownerReferences": {
                      "k:{\"uid\":\"d8efe1ff-b09a-43ca-a568-def96235e754\"}": {}
                    }
                  },
                  "f:spec": {
                    "f:affinity": {
                      "f:podAntiAffinityType": {},
                      "f:topologyKey": {}
                    },
                    "f:bootstrap": {
                      "f:pg_basebackup": {
                        "f:source": {}
                      }
                    },
                    "f:enableSuperuserAccess": {},
                    "f:externalClusters": {},
                    "f:failoverDelay": {},
                    "f:imageName": {},
                    "f:instances": {},
                    "f:logLevel": {},
                    "f:maxSyncReplicas": {},
                    "f:minSyncReplicas": {},
                    "f:monitoring": {
                      "f:customQueriesConfigMap": {},
                      "f:disableDefaultQueries": {},
                      "f:enablePodMonitor": {}
                    },
                    "f:postgresGID": {},
                    "f:postgresUID": {},
                    "f:postgresql": {
                      "f:parameters": {
                        "f:archive_mode": {},
                        "f:archive_timeout": {},
                        "f:dynamic_shared_memory_type": {},
                        "f:log_destination": {},
                        "f:log_directory": {},
                        "f:log_filename": {},
                        "f:log_rotation_age": {},
                        "f:log_rotation_size": {},
                        "f:log_truncate_on_rotation": {},
                        "f:logging_collector": {},
                        "f:max_parallel_workers": {},
                        "f:max_replication_slots": {},
                        "f:max_worker_processes": {},
                        "f:shared_memory_type": {},
                        "f:wal_keep_size": {},
                        "f:wal_receiver_timeout": {},
                        "f:wal_sender_timeout": {}
                      },
                      "f:syncReplicaElectionConstraint": {
                        "f:enabled": {}
                      }
                    },
                    "f:primaryUpdateMethod": {},
                    "f:primaryUpdateStrategy": {},
                    "f:startDelay": {},
                    "f:stopDelay": {},
                    "f:storage": {
                      "f:resizeInUseVolumes": {},
                      "f:size": {}
                    },
                    "f:superuserSecret": {
                      "f:name": {}
                    },
                    "f:switchoverDelay": {}
                  }
                },
                "manager": "cntrlr",
                "operation": "Apply",
                "time": "2023-07-03T18:15:32Z"
              },
              {
                "apiVersion": "postgresql.cnpg.io/v1",
                "fieldsType": "FieldsV1",
                "fieldsV1": {
                  "f:status": {
                    ".": {},
                    "f:certificates": {
                      ".": {},
                      "f:clientCASecret": {},
                      "f:expirations": {
                        ".": {},
                        "f:test-coredb-ca": {},
                        "f:test-coredb-replication": {},
                        "f:test-coredb-server": {}
                      },
                      "f:replicationTLSSecret": {},
                      "f:serverAltDNSNames": {},
                      "f:serverCASecret": {},
                      "f:serverTLSSecret": {}
                    },
                    "f:cloudNativePGCommitHash": {},
                    "f:cloudNativePGOperatorHash": {},
                    "f:conditions": {},
                    "f:configMapResourceVersion": {
                      ".": {},
                      "f:metrics": {
                        ".": {},
                        "f:cnpg-default-monitoring": {}
                      }
                    },
                    "f:healthyPVC": {},
                    "f:instanceNames": {},
                    "f:instances": {},
                    "f:instancesStatus": {
                      ".": {},
                      "f:failed": {}
                    },
                    "f:jobCount": {},
                    "f:latestGeneratedNode": {},
                    "f:managedRolesStatus": {},
                    "f:phase": {},
                    "f:phaseReason": {},
                    "f:poolerIntegrations": {
                      ".": {},
                      "f:pgBouncerIntegration": {}
                    },
                    "f:pvcCount": {},
                    "f:readService": {},
                    "f:secretsResourceVersion": {
                      ".": {},
                      "f:clientCaSecretVersion": {},
                      "f:replicationSecretVersion": {},
                      "f:serverCaSecretVersion": {},
                      "f:serverSecretVersion": {},
                      "f:superuserSecretVersion": {}
                    },
                    "f:targetPrimary": {},
                    "f:targetPrimaryTimestamp": {},
                    "f:topology": {
                      ".": {},
                      "f:instances": {
                        ".": {},
                        "f:test-coredb-1": {}
                      },
                      "f:successfullyExtracted": {}
                    },
                    "f:writeService": {}
                  }
                },
                "manager": "Go-http-client",
                "operation": "Update",
                "subresource": "status",
                "time": "2023-07-03T18:16:49Z"
              }
            ],
            "name": "test-coredb",
            "namespace": "default",
            "ownerReferences": [
              {
                "apiVersion": "coredb.io/v1alpha1",
                "controller": true,
                "kind": "CoreDB",
                "name": "test-coredb",
                "uid": "d8efe1ff-b09a-43ca-a568-def96235e754"
              }
            ],
            "resourceVersion": "7675",
            "uid": "7bfae8f4-bc86-481b-8f7c-7a7a659da265"
          },
          "spec": {
            "affinity": {
              "podAntiAffinityType": "preferred",
              "topologyKey": "topology.kubernetes.io/zone"
            },
            "bootstrap": {
              "pg_basebackup": {
                "database": "",
                "owner": "",
                "source": "coredb"
              }
            },
            "enableSuperuserAccess": true,
            "externalClusters": [
              {
                "connectionParameters": {
                  "host": "test-coredb",
                  "user": "postgres"
                },
                "name": "coredb",
                "password": {
                  "key": "password",
                  "name": "test-coredb-connection"
                }
              }
            ],
            "failoverDelay": 0,
            "imageName": "quay.io/tembo/tembo-pg-cnpg:15.3.0-1-3953e4e",
            "instances": 1,
            "logLevel": "info",
            "maxSyncReplicas": 0,
            "minSyncReplicas": 0,
            "monitoring": {
              "customQueriesConfigMap": [
                {
                  "key": "queries",
                  "name": "cnpg-default-monitoring"
                }
              ],
              "disableDefaultQueries": false,
              "enablePodMonitor": true
            },
            "postgresGID": 26,
            "postgresUID": 26,
            "postgresql": {
              "parameters": {
                "archive_mode": "on",
                "archive_timeout": "5min",
                "dynamic_shared_memory_type": "posix",
                "log_destination": "csvlog",
                "log_directory": "/controller/log",
                "log_filename": "postgres",
                "log_rotation_age": "0",
                "log_rotation_size": "0",
                "log_truncate_on_rotation": "false",
                "logging_collector": "on",
                "max_parallel_workers": "32",
                "max_replication_slots": "32",
                "max_worker_processes": "32",
                "shared_memory_type": "mmap",
                "shared_preload_libraries": "",
                "wal_keep_size": "512MB",
                "wal_receiver_timeout": "5s",
                "wal_sender_timeout": "5s"
              },
              "syncReplicaElectionConstraint": {
                "enabled": false
              }
            },
            "primaryUpdateMethod": "restart",
            "primaryUpdateStrategy": "unsupervised",
            "resources": {},
            "startDelay": 30,
            "stopDelay": 30,
            "storage": {
              "resizeInUseVolumes": true,
              "size": "1Gi"
            },
            "superuserSecret": {
              "name": "test-coredb-connection"
            },
            "switchoverDelay": 60
          },
          "status": {
            "certificates": {
              "clientCASecret": "test-coredb-ca",
              "expirations": {
                "test-coredb-ca": "2023-10-01 18:10:32 +0000 UTC",
                "test-coredb-replication": "2023-10-01 18:10:32 +0000 UTC",
                "test-coredb-server": "2023-10-01 18:10:32 +0000 UTC"
              },
              "replicationTLSSecret": "test-coredb-replication",
              "serverAltDNSNames": [
                "test-coredb-rw",
                "test-coredb-rw.default",
                "test-coredb-rw.default.svc",
                "test-coredb-r",
                "test-coredb-r.default",
                "test-coredb-r.default.svc",
                "test-coredb-ro",
                "test-coredb-ro.default",
                "test-coredb-ro.default.svc"
              ],
              "serverCASecret": "test-coredb-ca",
              "serverTLSSecret": "test-coredb-server"
            },
            "cloudNativePGCommitHash": "9bf74c9e",
            "cloudNativePGOperatorHash": "5d5f339b30506db0996606d61237dcf639c1e0d3009c0399e87e99cc7bc2caf0",
            "conditions": [
              {
                "lastTransitionTime": "2023-07-03T18:15:32Z",
                "message": "Cluster Is Not Ready",
                "reason": "ClusterIsNotReady",
                "status": "False",
                "type": "Ready"
              }
            ],
            "configMapResourceVersion": {
              "metrics": {
                "cnpg-default-monitoring": "7435"
              }
            },
            "healthyPVC": [
              "test-coredb-1"
            ],
            "instanceNames": [
              "test-coredb-1"
            ],
            "instances": 1,
            "instancesStatus": {
              "failed": [
                "test-coredb-1"
              ]
            },
            "jobCount": 1,
            "latestGeneratedNode": 1,
            "managedRolesStatus": {},
            "phase": "Setting up primary",
            "phaseReason": "Creating primary instance test-coredb-1",
            "poolerIntegrations": {
              "pgBouncerIntegration": {}
            },
            "pvcCount": 1,
            "readService": "test-coredb-r",
            "secretsResourceVersion": {
              "clientCaSecretVersion": "7409",
              "replicationSecretVersion": "7411",
              "serverCaSecretVersion": "7409",
              "serverSecretVersion": "7410",
              "superuserSecretVersion": "7107"
            },
            "targetPrimary": "test-coredb-1",
            "targetPrimaryTimestamp": "2023-07-03T18:15:32.464538Z",
            "topology": {
              "instances": {
                "test-coredb-1": {}
              },
              "successfullyExtracted": true
            },
            "writeService": "test-coredb-rw"
          }
        }

        "#;

        let _result: Cluster =
            serde_json::from_str(json_str).expect("Should be able to deserialize");
    }

    use serde_yaml::from_str;

    #[test]
    fn test_cnpg_scheduled_backup() {
        // Arrange
        let cdb_yaml = r#"
        apiVersion: coredb.io/v1alpha1
        kind: CoreDB
        metadata:
          name: test
          namespace: default
        spec:
          backup:
            destinationPath: s3://aws-s3-bucket/tembo/backup
            encryption: AES256
            retentionPolicy: "45"
            schedule: 55 7 * * *
            volumeSnapshot:
              enabled: false
          image: quay.io/tembo/tembo-pg-cnpg:15.3.0-5-48d489e
          port: 5432
          postgresExporterEnabled: true
          postgresExporterImage: quay.io/prometheuscommunity/postgres-exporter:v0.12.1
          replicas: 1
          resources:
            limits:
              cpu: "1"
              memory: 0.5Gi
          serviceAccountTemplate:
            metadata:
              annotations:
                eks.amazonaws.com/role-arn: arn:aws:iam::012345678901:role/aws-iam-role-iam
          sharedirStorage: 1Gi
          stop: false
          storage: 1Gi
          uid: 999
        "#;
        let cdb: CoreDB = from_str(cdb_yaml).unwrap();
        let cfg = Config::default();

        let (backup, service_account_template) = cnpg_backup_configuration(&cdb, &cfg);
        let backups_result = cnpg_scheduled_backup(&cdb).unwrap();
        let (s3_backup, _volume_snapshot_backup) = &backups_result[0];

        // Assert to make sure that backup schedule is set
        assert_eq!(s3_backup.spec.schedule, "0 55 7 * * *".to_string());
        assert_eq!(
            backup.clone().unwrap().retention_policy.unwrap(),
            "45d".to_string()
        );

        assert_eq!(
            s3_backup.spec.method,
            Some(ScheduledBackupMethod::BarmanObjectStore)
        );

        // Assert to make sure that backup destination path is set
        assert_eq!(
            backup
                .unwrap()
                .barman_object_store
                .unwrap()
                .destination_path,
            "s3://aws-s3-bucket/tembo/backup".to_string()
        );

        // Assert to make sure that service account template is set
        assert_eq!(
            service_account_template
                .unwrap()
                .metadata
                .annotations
                .unwrap()
                .get("eks.amazonaws.com/role-arn")
                .unwrap(),
            "arn:aws:iam::012345678901:role/aws-iam-role-iam"
        );
    }

    #[test]
    fn test_get_fenced_instances_from_annotations() {
        // Annotation exists and is valid
        let mut annotations = BTreeMap::new();
        annotations.insert(
            "cnpg.io/fencedInstances".to_string(),
            json!(["node1", "node2"]).to_string(),
        );

        let result = get_fenced_instances_from_annotations(&annotations).unwrap();
        assert_eq!(result, Some(vec!["node1".to_string(), "node2".to_string()]));

        // Annotation exists but is invalid
        let mut annotations = BTreeMap::new();
        annotations.insert(
            "cnpg.io/fencedInstances".to_string(),
            "invalid_json".to_string(),
        );

        let result = get_fenced_instances_from_annotations(&annotations);
        assert!(result.is_err());

        //Annotation does not exist
        let annotations = BTreeMap::new();
        let result = get_fenced_instances_from_annotations(&annotations).unwrap();
        assert_eq!(result, None);
    }

    #[test]
    fn test_remove_pod_from_fenced_instances_annotation() {
        let mut annotations = BTreeMap::new();
        annotations.insert(
            "cnpg.io/fencedInstances".to_string(),
            "[\"pod1\", \"pod2\"]".to_string(),
        );

        //"pod1" is in the list
        let result = remove_pod_from_fenced_instances_annotation(&annotations, "pod1")
            .unwrap()
            .unwrap();
        assert_eq!(result.get("cnpg.io/fencedInstances").unwrap(), "[\"pod2\"]");

        //"pod3" is not in the list
        let result = remove_pod_from_fenced_instances_annotation(&annotations, "pod3")
            .unwrap()
            .unwrap();
        let expected: Vec<String> = serde_json::from_str("[\"pod1\", \"pod2\"]").unwrap();
        let actual: Vec<String> =
            serde_json::from_str(result.get("cnpg.io/fencedInstances").unwrap()).unwrap();
        assert_eq!(actual, expected);

        //"cnpg.io/fencedInstances" is not present
        let empty_annotations = BTreeMap::new();
        let result =
            remove_pod_from_fenced_instances_annotation(&empty_annotations, "pod1").unwrap();
        assert!(result.is_none());

        //"cnpg.io/fencedInstances" contains invalid JSON
        let mut invalid_annotations = BTreeMap::new();
        invalid_annotations.insert(
            "cnpg.io/fencedInstances".to_string(),
            "invalid_json".to_string(),
        );
        let result = remove_pod_from_fenced_instances_annotation(&invalid_annotations, "pod1");
        assert!(result.is_err());
    }

    #[test]
    fn test_calculate_pods_to_fence() {
        let latest_generated_node = 3;
        let diff_instances = 2;
        let base_name = "instance";

        let result = calculate_pods_to_fence(latest_generated_node, diff_instances, base_name);
        let expected = vec!["instance-4", "instance-5"];

        assert_eq!(result, expected);
    }

    #[test]
    fn test_calculate_pods_to_fence_empty() {
        let latest_generated_node = 3;
        let diff_instances = 0;
        let base_name = "instance";

        let result = calculate_pods_to_fence(latest_generated_node, diff_instances, base_name);
        let expected: Vec<String> = vec![];

        assert_eq!(result, expected);
    }

    #[test]
    fn test_extend_with_fenced_pods() {
        let mut pod_names_to_fence = vec!["instance-1".to_string(), "instance-2".to_string()];
        let fenced_pods = Some(vec!["instance-3".to_string(), "instance-4".to_string()]);

        extend_with_fenced_pods(&mut pod_names_to_fence, fenced_pods);

        let expected = vec!["instance-1", "instance-2", "instance-3", "instance-4"];

        assert_eq!(pod_names_to_fence, expected);
    }

    #[test]
    fn test_extend_with_fenced_pods_none() {
        let mut pod_names_to_fence = vec!["instance-1".to_string(), "instance-2".to_string()];
        let fenced_pods: Option<Vec<String>> = None;

        extend_with_fenced_pods(&mut pod_names_to_fence, fenced_pods);

        let expected = vec!["instance-1", "instance-2"];

        assert_eq!(pod_names_to_fence, expected);
    }

    #[test]
    fn test_parse_cnpg_with_managed_roles_in_status() {
        let json_str = r#"
        {
          "apiVersion": "postgresql.cnpg.io/v1",
          "kind": "Cluster",
          "metadata": {
            "name": "test-coredb",
            "namespace": "default"
          },
          "spec": {
            "imageName": "quay.io/tembo/standard-cnpg:15.3.0-1-0c19c7e",
            "instances": 1,
            "managed": {
              "roles": [
                {
                  "connectionLimit": -1,
                  "ensure": "present",
                  "inRoles": [
                    "pg_read_all_data"
                  ],
                  "inherit": true,
                  "login": true,
                  "name": "readonly",
                  "passwordSecret": {
                    "name": "test-coredb-ro-password"
                  }
                }
              ]
            }
          },
          "status": {
            "managedRolesStatus": {
              "byStatus": {
                "not-managed": [
                  "app"
                ],
                "reconciled": [
                  "readonly"
                ],
                "reserved": [
                  "postgres"
                ]
              },
              "passwordStatus": {
                "readonly": {
                  "transactionID": 726
                }
              }
            }
          }
        }
        "#;
        let _result: Cluster =
            serde_json::from_str(json_str).expect("Should be able to deserialize");
    }

    #[test]
    fn test_generate_restore_destination_path() {
        // Define test cases
        let test_cases = [
            (
                "s3://cdb-plat-use1-dev-instance-backups/coredb/coredb/org-coredb-inst-test-testing-test-1",
                "s3://cdb-plat-use1-dev-instance-backups/coredb/coredb",
            ),
            ("s3://path/with/multiple/segments", "s3://path/with/multiple"),
            ("s3://short/path", "s3://short"),
            ("single_segment", ""),
        ];

        for (input, expected) in test_cases.iter() {
            assert_eq!(generate_restore_destination_path(input), *expected);
        }
    }

    #[test]
    fn test_basic_format() {
        let result = parse_target_time(Some("2023-09-26 21:15:42")).unwrap();
        assert_eq!(result, Some("2023-09-26 21:15:42".to_string()));
    }

    #[test]
    fn test_milliseconds_and_offset() {
        let result = parse_target_time(Some("2023-09-26 21:15:42.123456+02:00")).unwrap();
        assert_eq!(result, Some("2023-09-26 21:15:42.123456+02".to_string()));
    }

    #[test]
    fn test_rfc3339() {
        let result = parse_target_time(Some("2023-09-26T21:15:42Z")).unwrap();
        assert_eq!(result, Some("2023-09-26 21:15:42.000000+00".to_string())); // adjusted expected output
    }

    #[test]
    fn test_rfc3339_with_offset() {
        let result = parse_target_time(Some("2023-09-26T21:15:42+05:00")).unwrap();
        assert_eq!(result, Some("2023-09-26 21:15:42.000000+05".to_string())); // adjusted expected output
    }

    #[test]
    fn test_rfc3339micro() {
        let result = parse_target_time(Some("2023-09-26T21:15:42.123456+05:00")).unwrap();
        assert_eq!(result, Some("2023-09-26 21:15:42.123456+05".to_string())); // adjusted expected output
    }

    #[test]
    fn test_invalid_format() {
        let result = parse_target_time(Some("invalid-format"));
        assert!(result.is_err()); // check for error
    }

    #[test]
    fn test_cnpg_cluster_storage_class() {
        let cdb_storage_class_yaml = r#"
        apiVersion: coredb.io/v1alpha1
        kind: CoreDB
        metadata:
          name: test
          namespace: default
        spec:
          image: quay.io/tembo/tembo-pg-cnpg:15.3.0-5-48d489e
          port: 5432
          postgresExporterEnabled: true
          postgresExporterImage: quay.io/prometheuscommunity/postgres-exporter:v0.12.1
          replicas: 1
          resources:
            limits:
              cpu: "1"
              memory: 0.5Gi
          serviceAccountTemplate:
            metadata:
              annotations:
                eks.amazonaws.com/role-arn: arn:aws:iam::012345678901:role/aws-iam-role-iam
          sharedirStorage: 1Gi
          stop: false
          storage: 1Gi
          storageClass: "gp3-enc"
          uid: 999
        "#;
        let cdb_storage_class: CoreDB = from_str(cdb_storage_class_yaml).unwrap();
        assert_eq!(
            cnpg_cluster_storage_class(&cdb_storage_class),
            Some("gp3-enc".to_string())
        );

        let cdb_no_storage_class_yaml = r#"
        apiVersion: coredb.io/v1alpha1
        kind: CoreDB
        metadata:
          name: test
          namespace: default
        spec:
          image: quay.io/tembo/tembo-pg-cnpg:15.3.0-5-48d489e
          port: 5432
          postgresExporterEnabled: true
          postgresExporterImage: quay.io/prometheuscommunity/postgres-exporter:v0.12.1
          replicas: 1
          resources:
            limits:
              cpu: "1"
              memory: 0.5Gi
          serviceAccountTemplate:
            metadata:
              annotations:
                eks.amazonaws.com/role-arn: arn:aws:iam::012345678901:role/aws-iam-role-iam
          sharedirStorage: 1Gi
          stop: false
          storage: 1Gi
          uid: 999
        "#;
        let cdb_no_storage_class: CoreDB = from_str(cdb_no_storage_class_yaml).unwrap();
        assert_eq!(cnpg_cluster_storage_class(&cdb_no_storage_class), None);
    }

    // #[test]
    // fn test_cnpg_cluster_volume_snapshot() {
    //     let cdb_yaml = r#"
    //     apiVersion: coredb.io/v1alpha1
    //     kind: CoreDB
    //     metadata:
    //       name: test
    //       namespace: default
    //     spec:
    //       backup:
    //         destinationPath: s3://tembo-backup/sample-standard-backup
    //         encryption: ""
    //         retentionPolicy: "30"
    //         schedule: 17 9 * * *
    //         endpointURL: http://minio:9000
    //         volumeSnapshot:
    //           enabled: true
    //           snapshotClass: "csi-vsc"
    //       image: quay.io/tembo/tembo-pg-cnpg:15.3.0-5-48d489e
    //       port: 5432
    //       replicas: 1
    //       resources:
    //         limits:
    //           cpu: "1"
    //           memory: 0.5Gi
    //       serviceAccountTemplate:
    //         metadata:
    //           annotations:
    //             eks.amazonaws.com/role-arn: arn:aws:iam::012345678901:role/aws-iam-role-iam
    //       sharedirStorage: 1Gi
    //       stop: false
    //       storage: 1Gi
    //       storageClass: "gp3-enc"
    //       uid: 999
    //     "#;

    //     let cdb: CoreDB = serde_yaml::from_str(cdb_yaml).expect("Failed to parse YAML");
    //     let snapshot = create_cluster_backup_volume_snapshot(&cdb);
    //     let backups_result = cnpg_scheduled_backup(&cdb).unwrap();
    //     let (s3_backup, volume_snapshot_backup) = &backups_result[0];

    //     // Set an expected ClusterBackupVolumeSnapshot object
    //     let expected_snapshot = ClusterBackupVolumeSnapshot {
    //         class_name: Some("csi-vsc".to_string()), // Expected to match the YAML input
    //         online: Some(true),
    //         online_configuration: Some(ClusterBackupVolumeSnapshotOnlineConfiguration {
    //             wait_for_archive: Some(true),
    //             immediate_checkpoint: Some(true),
    //         }),
    //         snapshot_owner_reference: Some(
    //             ClusterBackupVolumeSnapshotSnapshotOwnerReference::Cluster,
    //         ),
    //         ..ClusterBackupVolumeSnapshot::default()
    //     };

    //     // Assert to make sure that the snapshot.snapshot_class and expected_snapshot.snapshot_class are the same
    //     assert_eq!(snapshot, expected_snapshot);

    //     // Assert to make sure that the ScheduledBackup method is set to VolumeSnapshot
    //     if let Some(volume_snapshot_backup) = volume_snapshot_backup {
    //         assert_eq!(
    //             volume_snapshot_backup.spec.method,
    //             Some(ScheduledBackupMethod::VolumeSnapshot)
    //         );
    //     } else {
    //         panic!("Expected volume snapshot backup to be Some, but was None");
    //     }

    //     // Assert to make sure that the ScheduledBackup method is set to BarmanObjectStore
    //     assert_eq!(
    //         s3_backup.spec.method,
    //         Some(ScheduledBackupMethod::BarmanObjectStore)
    //     );
    // }
    // #[test]
    // fn test_generate_scheduled_backup_snapshot_name() {
    //     // Longer than 43 characters
    //     let long_name = "thin-heartbreaking-knowledgeable-spoonbills-obnoxious-tough-lumpy-lapwing";
    //     assert_eq!(
    //         generate_scheduled_backup_snapshot_name(long_name),
    //         "thin-heartbreaking-knowledgeable-spoonbills-snap"
    //     );

    //     // Exactly 43 characters
    //     let exact_length_name = "lying-high-pitched-guanaco-absent-aardvarks";
    //     assert_eq!(
    //         generate_scheduled_backup_snapshot_name(exact_length_name),
    //         "lying-high-pitched-guanaco-absent-aardvarks-snap"
    //     );

    //     // Shorter than 43 characters
    //     let short_name = "stormy-capybara";
    //     assert_eq!(
    //         generate_scheduled_backup_snapshot_name(short_name),
    //         "stormy-capybara-snap"
    //     );
    // }
}<|MERGE_RESOLUTION|>--- conflicted
+++ resolved
@@ -42,15 +42,11 @@
             ClusterServiceAccountTemplate, ClusterServiceAccountTemplateMetadata, ClusterSpec,
             ClusterStorage, ClusterSuperuserSecret,
         },
-<<<<<<< HEAD
         cnpg_utils::{
             check_cluster_hibernation_status, check_cluster_status, is_image_updated,
             patch_cluster, restart_and_wait_for_restart, update_coredb_status,
         },
-=======
-        cnpg_utils::{is_image_updated, patch_cluster, restart_and_wait_for_restart},
         placement::cnpg_placement::PlacementConfig,
->>>>>>> 93276cba
         poolers::{
             Pooler, PoolerCluster, PoolerPgbouncer, PoolerSpec, PoolerTemplate, PoolerTemplateSpec,
             PoolerTemplateSpecContainers, PoolerType,
