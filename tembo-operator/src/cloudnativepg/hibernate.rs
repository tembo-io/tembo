use crate::apis::coredb_types::CoreDB;
use crate::cloudnativepg::clusters::{ClusterStatusConditions, ClusterStatusConditionsStatus};
use crate::cloudnativepg::cnpg::{get_cluster, get_pooler, get_scheduled_backups};
use crate::cloudnativepg::poolers::Pooler;
use crate::cloudnativepg::scheduledbackups::ScheduledBackup;
use crate::ingress::{delete_ingress_route, delete_ingress_route_tcp};
use crate::Error;

use crate::{patch_cdb_status_merge, requeue_normal_with_jitter, Context};
use kube::api::{Patch, PatchParams};
use kube::runtime::controller::Action;
use kube::{Api, ResourceExt};
use serde_json::json;

use k8s_openapi::api::apps::v1::Deployment;

use super::clusters::Cluster;
use crate::app_service::manager::get_appservice_deployment_objects;
use crate::cloudnativepg::cnpg_utils::{
    get_pooler_instances, patch_cluster_merge, patch_pooler_merge, patch_scheduled_backup_merge,
    removed_stalled_backups,
};
use crate::ingress_route_crd::IngressRoute;
use std::sync::Arc;
use std::time::Duration;
use tracing::{debug, error, info, warn};

/// Resolves hibernation in the Cluster and related services of the CoreDB
///
/// If the cluster is in spec.stop state, this will activate the CNPG hibernation
/// annotation. It also sets the number of replicas to 0 for all related app
/// service deployments in the namespace.
///
/// For the sake of consistency, it also ensures the hibernation annotation is
/// set to "off" when the instance is not stopped and the cluster already exists.
///
/// Returns a normal, jittered requeue when the instance is stopped.
pub async fn reconcile_cluster_hibernation(cdb: &CoreDB, ctx: &Arc<Context>) -> Result<(), Action> {
    info!(
        "Reconciling hibernation for CoreDB instance {}",
        cdb.name_any()
    );
    let name = cdb.name_any();
    let namespace = cdb.namespace().ok_or_else(|| {
        error!("Namespace is not set for CoreDB instance {}", name);
        Action::requeue(Duration::from_secs(300))
    })?;

    // Check if the cluster exists; if not, exit early.
    let cluster = get_cluster(cdb, ctx.clone()).await;
    let cluster = match cluster {
        Some(cluster) => cluster,
        None => {
            warn!("Cluster {} does not exist yet. Proceeding...", name);
            return Ok(());
        }
    };

    let scheduled_backups = get_scheduled_backups(cdb, ctx.clone()).await;
    if scheduled_backups.is_empty() {
        warn!(
            "ScheduledBackup {} does not exist or backups are disabled. Proceeding without it...",
            name
        );
    }

    let pooler = get_pooler(cdb, ctx.clone()).await;
    if pooler.is_none() {
        warn!(
            "Pooler {} does not exist or disabled. Proceeding without it...",
            name
        );
    }

    let client = ctx.client.clone();
    let coredbs: Api<CoreDB> = Api::namespaced(client.clone(), &namespace);
    let deployment_api: Api<Deployment> = Api::namespaced(client.clone(), &namespace);
    let ps = PatchParams::apply("patch_merge").force();

    // Along with the CNPG cluster itself, we also need to stop each of the
    // associated app services. We can do this by retrieving a list of depolyments
    // in the cluster and setting their replica count to 0 so they spin down.
    // Conversely, setting it back to 1 if the cluster is started should reverse
    // the process.

    let replicas = if cdb.spec.stop { 0 } else { 1 };
    let replica_patch = json!({
        "apiVersion": "apps/v1",
        "kind": "Deployment",
        "spec": {
            "replicas": replicas,
        }
    });

    let deployment_list = match get_appservice_deployment_objects(&client, &namespace, &name).await
    {
        Ok(deployments) => deployments,
        Err(e) => {
            warn!(
                "Could not retrieve deployment list for cluster {}; retrying",
                name
            );
            debug!("Caught error {}", e);
            return Err(requeue_normal_with_jitter());
        }
    };

    // We just need to patch any deployment that has a mismatched replica count.
    // If we're stopped, the deployment should have 0 replicas, or 1 otherwise.
    // We may need to rethink this logic in the future if we ever have deployments
    // that require allow more than 1 active replica.

    for deployment in deployment_list {
        let spec = match deployment.spec {
            Some(spec) => spec,
            None => continue,
        };
        let dep_name = match deployment.metadata.name {
            Some(dep_name) => dep_name,
            None => continue,
        };

        if Some(replicas) == spec.replicas {
            continue;
        }

        match deployment_api
            .patch(&dep_name, &ps, &Patch::Apply(&replica_patch))
            .await
            .map_err(Error::KubeError)
        {
            Ok(_) => {
                debug!(
                    "ns: {}, patched AppService Deployment: {}",
                    &namespace, dep_name
                );
            }
            Err(e) => {
                warn!(
                    "Could not patch deployment {} for cluster {}; retrying",
                    dep_name, name
                );
                debug!("Caught error {}", e);
                return Err(requeue_normal_with_jitter());
            }
        }
    }

    // Remove IngressRoutes for stopped instances
    let ingress_route_api: Api<IngressRoute> = Api::namespaced(ctx.client.clone(), &namespace);
    if let Err(err) = delete_ingress_route(ingress_route_api.clone(), &namespace, &name).await {
        warn!(
            "Error deleting app service IngressRoute for {}: {}",
            cdb.name_any(),
            err
        );
        return Err(Action::requeue(Duration::from_secs(300)));
    }

    let metrics_ing_route_name = format!("{}-metrics", cdb.name_any().as_str());
    if let Err(err) = delete_ingress_route(
        ingress_route_api.clone(),
        &namespace,
        &metrics_ing_route_name,
    )
    .await
    {
        warn!(
            "Error deleting metrics IngressRoute for {}: {}",
            cdb.name_any(),
            err
        );
        return Err(Action::requeue(Duration::from_secs(300)));
    }

    // Remove IngressRouteTCP route for stopped instances
    let ingress_route_tcp_api = Api::namespaced(ctx.client.clone(), &namespace);
    let prefix_read_only = format!("{}-ro-0", cdb.name_any().as_str());
    if let Err(err) =
        delete_ingress_route_tcp(ingress_route_tcp_api.clone(), &namespace, &prefix_read_only).await
    {
        warn!(
            "Error deleting postgres IngressRouteTCP for {}: {}",
            cdb.name_any(),
            err
        );
        return Err(Action::requeue(Duration::from_secs(300)));
    }

    let prefix_read_write = format!("{}-rw-0", cdb.name_any().as_str());
    if let Err(err) = delete_ingress_route_tcp(
        ingress_route_tcp_api.clone(),
        &namespace,
        &prefix_read_write,
    )
    .await
    {
        warn!(
            "Error deleting postgres IngressRouteTCP for {}: {}",
            cdb.name_any(),
            err
        );
        return Err(Action::requeue(Duration::from_secs(300)));
    }

    let prefix_pooler = format!("{}-pooler-0", cdb.name_any().as_str());
    if let Err(err) =
        delete_ingress_route_tcp(ingress_route_tcp_api.clone(), &namespace, &prefix_pooler).await
    {
        warn!(
<<<<<<< HEAD
            "Error deleting postgres IngressRouteTCP for {}: {}",
=======
            "Error deleting pooler IngressRouteTCP for {}: {}",
            cdb.name_any(),
            err
        );
        return Err(Action::requeue(Duration::from_secs(300)));
    }

    let ferret_ing = format!("{}-fdb-api", cdb.name_any().as_str());
    if let Err(err) =
        delete_ingress_route_tcp(ingress_route_tcp_api.clone(), &namespace, &ferret_ing).await
    {
        warn!(
            "Error deleting ferretdb IngressRouteTCP for {}: {}",
>>>>>>> f380ad64
            cdb.name_any(),
            err
        );
        return Err(Action::requeue(Duration::from_secs(300)));
    }

    let extra_domain_names = cdb.spec.extra_domains_rw.clone().unwrap_or_default();
    if !extra_domain_names.is_empty() {
        let prefix_extra = format!("extra-{}-rw", cdb.name_any().as_str());
        if let Err(err) =
            delete_ingress_route_tcp(ingress_route_tcp_api.clone(), &namespace, &prefix_extra).await
        {
            warn!(
                "Error deleting extra postgres IngressRouteTCP for {}: {}",
                cdb.name_any(),
                err
            );
            return Err(Action::requeue(Duration::from_secs(300)));
        }
    }

    // Stop CNPG reconciliation for hibernated instances.
    // We should not stop CNPG reconciliation until hibernation is fully completed,
    // as the instance may not finish hibernating otherwise.
    //
    // Disabling reconciliation for stopped instances is important because, as the number
    // of stopped instances grows, reconciliation performance is significantly impacted
    let stop_cnpg_reconciliation = cdb.spec.stop && is_cluster_hibernated(&cluster);
    let stop_cnpg_reconciliation_value = if stop_cnpg_reconciliation {
        "disabled"
    } else {
        "enabled"
    };

    let cluster_annotations = cluster.metadata.annotations.unwrap_or_default();
    let hibernation_value = if cdb.spec.stop { "on" } else { "off" };

    // Build the hibernation patch we want to apply to disable the CNPG cluster.
    let patch_hibernation_annotation = json!({
        "metadata": {
            "annotations": {
                "cnpg.io/hibernation": hibernation_value,
                "cnpg.io/reconciliationLoop": stop_cnpg_reconciliation_value,
            }
        }
    });
    // Update ScheduledBackup if it exists
    if let Err(action) = update_scheduled_backups(&scheduled_backups, cdb, ctx).await {
        warn!(
            "Error updating scheduled backup for {}. Requeuing...",
            cdb.name_any()
        );
        return Err(action);
    }

    // Patch the Pooler cluster resource to match the hibernation state
    if let Err(action) = update_pooler_instances(&pooler, cdb, ctx).await {
        warn!(
            "Error updating pooler instances for {}. Requeuing...",
            cdb.name_any()
        );
        return Err(action);
    }

    patch_cluster_merge(cdb, ctx, patch_hibernation_annotation).await?;
    info!(
        "Toggled hibernation annotation of {} to '{}'",
        name, hibernation_value
    );
    info!(
        "Toggled CNPG reconcilation annotation of {} to '{}'",
        name, stop_cnpg_reconciliation_value
    );

    // Check the annotation we are about to match was already there
    if let Some(current_hibernation_setting) = cluster_annotations.get("cnpg.io/hibernation") {
        if current_hibernation_setting == hibernation_value {
            debug!(
                "Hibernation annotation of {} already set to '{}', proceeding...",
                name, hibernation_value
            );
            if cdb.spec.stop {
                // Only remove stalled backups if the instance is stopped/paused
                info!("Remove any stalled backups for paused instance {}", name);
                removed_stalled_backups(cdb, ctx).await?;

                info!("Fully reconciled stopped instance {}", name);
                return Err(requeue_normal_with_jitter());
            }
            return Ok(());
        }
    }

    let mut status = cdb.status.clone().unwrap_or_default();
    status.running = !cdb.spec.stop;
    status.pg_postmaster_start_time = None;

    let patch_status = json!({
        "apiVersion": "coredb.io/v1alpha1",
        "kind": "CoreDB",
        "status": status
    });
    patch_cdb_status_merge(&coredbs, &name, patch_status).await?;

    if cdb.spec.stop {
        info!("Fully reconciled stopped instance {}", name);
        return Err(requeue_normal_with_jitter());
    }
    Ok(())
}

async fn update_pooler_instances(
    pooler: &Option<Pooler>,
    cdb: &CoreDB,
    ctx: &Arc<Context>,
) -> Result<(), Action> {
    let name = cdb.name_any();

    match pooler {
        Some(p) => {
            let current_instances = p.spec.instances.unwrap_or(1);
            let desired_instances = get_pooler_instances(cdb);

            if let Some(desired) = desired_instances {
                if current_instances != desired {
                    let patch_pooler_spec = json!({
                        "spec": {
                            "instances": desired,
                        }
                    });

                    match patch_pooler_merge(cdb, ctx, patch_pooler_spec).await {
                        Ok(_) => {
                            info!(
                                "Updated Pooler instances for {} from {} to {}",
                                name, current_instances, desired
                            );
                        }
                        Err(e) => {
                            error!("Failed to update Pooler instances for {}: {:?}", name, e);
                            return Err(requeue_normal_with_jitter());
                        }
                    }
                } else {
                    debug!(
                        "Pooler instances for {} already set to {}. No update needed.",
                        name, current_instances
                    );
                }
            } else {
                warn!(
                    "Could not determine desired instances for Pooler {}. Skipping update.",
                    name
                );
            }
        }
        None => {
            info!(
                "Skipping Pooler operations as it doesn't exist for {}",
                name
            );
        }
    }

    Ok(())
}

async fn update_scheduled_backups(
    scheduled_backups: &[ScheduledBackup],
    cdb: &CoreDB,
    ctx: &Arc<Context>,
) -> Result<(), Action> {
    let name = cdb.name_any();

    if scheduled_backups.is_empty() {
        info!(
            "Skipping ScheduledBackup operations as none exist for {}",
            name
        );
        return Ok(());
    }

    let scheduled_backup_value = cdb.spec.stop;

    for sb in scheduled_backups {
        let scheduled_backup_name = sb.metadata.name.as_deref().unwrap_or(&name);
        let scheduled_backup_suspend_status = sb.spec.suspend.unwrap_or_default();

        if scheduled_backup_suspend_status != scheduled_backup_value {
            let patch_scheduled_backup_spec = json!({
                "spec": {
                    "suspend": scheduled_backup_value
                }
            });

            match patch_scheduled_backup_merge(
                cdb,
                ctx,
                scheduled_backup_name,
                patch_scheduled_backup_spec,
            )
            .await
            {
                Ok(_) => {
                    info!(
                        "Toggled scheduled backup suspend of {} to '{}'",
                        sb.metadata.name.as_ref().unwrap_or(&name),
                        scheduled_backup_value
                    );
                }
                Err(e) => {
                    error!(
                        "Failed to update ScheduledBackup {}: {:?}",
                        sb.metadata.name.as_ref().unwrap_or(&name),
                        e
                    );
                    return Err(requeue_normal_with_jitter());
                }
            }
        } else {
            debug!(
                "ScheduledBackup suspend for {} already set to {}. No update needed.",
                sb.metadata.name.as_ref().unwrap_or(&name),
                scheduled_backup_value
            );
        }
    }

    Ok(())
}

fn is_cluster_hibernated(cluster: &Cluster) -> bool {
    fn get_hibernation_condition(cluster: &Cluster) -> Option<&ClusterStatusConditions> {
        cluster
            .status
            .as_ref()?
            .conditions
            .as_ref()?
            .iter()
            .find(|condition| condition.r#type == "cnpg.io/hibernation")
    }

    get_hibernation_condition(cluster)
        .map(|condition| condition.status == ClusterStatusConditionsStatus::True)
        .unwrap_or(
            // If we did not find a cnpg.io/hibernation annotation, likely the cluster has never been hibernated
            false,
        )
}

#[cfg(test)]
mod tests {
    use kube::api::ObjectMeta;

    use crate::cloudnativepg::{
        clusters::{
            Cluster, ClusterSpec, ClusterStatus, ClusterStatusConditions,
            ClusterStatusConditionsStatus,
        },
        hibernate::is_cluster_hibernated,
    };

    #[test]
    fn test_is_cluster_hibernated() {
        // Not hibernated yet: still in progress
        assert_eq!(is_cluster_hibernated(&hibernation_in_progress()), false);
        // Not hibernated: unrelated condition
        assert_eq!(is_cluster_hibernated(&backed_up_cluster()), false);
        // Hibernated: "type" is "cnpg.io/hibernation" and "status" is "True"
        assert!(is_cluster_hibernated(&hibernation_completed()));
    }

    fn hibernation_in_progress() -> Cluster {
        Cluster {
            metadata: ObjectMeta {
                name: Some("test-cluster".to_string()),
                namespace: Some("test".to_string()),
                ..ObjectMeta::default()
            },
            spec: ClusterSpec {
                ..Default::default()
            },
            status: Some(ClusterStatus {
                instances: Some(1),
                conditions: Some(vec![ClusterStatusConditions {
                    last_transition_time: "2024-11-11T19:33:58Z".into(),
                    message: "Hibernation is in progress".into(),
                    observed_generation: None,
                    reason: "DeletingPods".into(),
                    status: ClusterStatusConditionsStatus::False,
                    r#type: "cnpg.io/hibernation".into(),
                }]),
                ..ClusterStatus::default()
            }),
        }
    }

    fn hibernation_completed() -> Cluster {
        Cluster {
            metadata: ObjectMeta {
                name: Some("test-cluster".to_string()),
                namespace: Some("test".to_string()),
                ..ObjectMeta::default()
            },
            spec: ClusterSpec {
                ..Default::default()
            },
            status: Some(ClusterStatus {
                instances: Some(1),
                conditions: Some(vec![ClusterStatusConditions {
                    last_transition_time: "2024-11-11T19:33:58Z".into(),
                    message: "Cluster has been hibernated".into(),
                    observed_generation: None,
                    reason: "Hibernated".into(),
                    status: ClusterStatusConditionsStatus::True,
                    r#type: "cnpg.io/hibernation".into(),
                }]),
                ..ClusterStatus::default()
            }),
        }
    }

    fn backed_up_cluster() -> Cluster {
        Cluster {
            metadata: ObjectMeta {
                name: Some("test-cluster".to_string()),
                namespace: Some("test".to_string()),
                ..ObjectMeta::default()
            },
            spec: ClusterSpec {
                ..Default::default()
            },
            status: Some(ClusterStatus {
                instances: Some(1),
                conditions: Some(vec![ClusterStatusConditions {
                    last_transition_time: "2024-11-11T19:33:58Z".into(),
                    message: "Backup was successful".into(),
                    observed_generation: None,
                    reason: "LastBackupSucceeded".into(),
                    status: ClusterStatusConditionsStatus::True,
                    r#type: "LastBackupSucceeded".into(),
                }]),
                ..ClusterStatus::default()
            }),
        }
    }
}<|MERGE_RESOLUTION|>--- conflicted
+++ resolved
@@ -208,9 +208,6 @@
         delete_ingress_route_tcp(ingress_route_tcp_api.clone(), &namespace, &prefix_pooler).await
     {
         warn!(
-<<<<<<< HEAD
-            "Error deleting postgres IngressRouteTCP for {}: {}",
-=======
             "Error deleting pooler IngressRouteTCP for {}: {}",
             cdb.name_any(),
             err
@@ -224,7 +221,6 @@
     {
         warn!(
             "Error deleting ferretdb IngressRouteTCP for {}: {}",
->>>>>>> f380ad64
             cdb.name_any(),
             err
         );
