use crate::{
    apis::coredb_types::CoreDB, cloudnativepg::placement::cnpg_placement::PlacementConfig,
    ingress_route_crd::IngressRouteRoutes, Context, Error, Result,
};
use k8s_openapi::{
    api::{
        apps::v1::{Deployment, DeploymentSpec},
        core::v1::{
            Capabilities, Container, ContainerPort, EnvVar, EnvVarSource, HTTPGetAction,
            PodSecurityContext, PodSpec, PodTemplateSpec, Probe, Secret, SecretKeySelector,
            SecretVolumeSource, SecurityContext, Service, ServicePort, ServiceSpec, Volume,
            VolumeMount,
        },
    },
    apimachinery::pkg::{
        apis::meta::v1::{LabelSelector, OwnerReference},
        util::intstr::IntOrString,
    },
    ByteString,
};
use kube::{
    api::{Api, ListParams, ObjectMeta, Patch, PatchParams, ResourceExt},
    runtime::controller::Action,
    Client, Resource,
};
use lazy_static::lazy_static;
use std::{collections::BTreeMap, ops::Not, sync::Arc, time::Duration};

use crate::{
    app_service::ingress::{generate_ingress_tcp_routes, reconcile_ingress_tcp},
    traefik::ingress_route_tcp_crd::IngressRouteTCPRoutes,
};
use tracing::{debug, error, warn};

use super::{
    ingress::{generate_ingress_routes, reconcile_ingress},
    types::{AppService, EnvVarRef, Middleware, COMPONENT_NAME},
};

use crate::{app_service::types::IngressType, secret::fetch_all_decoded_data_from_secret};

const APP_CONTAINER_PORT_PREFIX: &str = "app-";

lazy_static! {
    static ref FORWARDED_ENV_VARS: Vec<EnvVar> = {
        let mut env_vars = Vec::new();
        for (key, value) in std::env::vars() {
            if key.starts_with("TEMBO_APPS_DEFAULT_ENV_") {
                let new_key = key.replace("TEMBO_APPS_DEFAULT_ENV_", "TEMBO_");
                env_vars.push(EnvVar {
                    name: new_key,
                    value: Some(value),
                    ..EnvVar::default()
                });
            }
        }
        env_vars
    };
}

// private wrapper to hold the AppService Resources
#[derive(Clone, Debug)]
struct AppServiceResources {
    deployment: Deployment,
    name: String,
    service: Option<Service>,
    ingress_routes: Option<Vec<IngressRouteRoutes>>,
    ingress_tcp_routes: Option<Vec<IngressRouteTCPRoutes>>,
    entry_points: Option<Vec<String>>,
    entry_points_tcp: Option<Vec<String>>,
    podmonitor: Option<podmon::PodMonitor>,
}

// generates Kubernetes Deployment and Service templates for a AppService
fn generate_resource(
    appsvc: &AppService,
    coredb_name: &str,
    namespace: &str,
    oref: OwnerReference,
    domain: Option<String>,
    annotations: &BTreeMap<String, String>,
    placement: Option<PlacementConfig>,
) -> AppServiceResources {
    let resource_name = format!("{}-{}", coredb_name, appsvc.name.clone());
    let service = appsvc.routing.as_ref().map(|_| {
        generate_service(
            appsvc,
            coredb_name,
            &resource_name,
            namespace,
            oref.clone(),
            annotations,
        )
    });
    let deployment = generate_deployment(
        appsvc,
        coredb_name,
        &resource_name,
        namespace,
        oref.clone(),
        annotations,
        placement.clone(),
    );

    let maybe_podmonitor = generate_podmonitor(appsvc, &resource_name, namespace, annotations);

    // If DATA_PLANE_BASEDOMAIN is not set, don't generate IngressRoutes, IngressRouteTCPs, or EntryPoints
    if domain.is_none() {
        return AppServiceResources {
            deployment,
            name: resource_name,
            service,
            ingress_routes: None,
            ingress_tcp_routes: None,
            entry_points: None,
            entry_points_tcp: None,
            podmonitor: maybe_podmonitor,
        };
    }
    // It's safe to unwrap domain here because we've already checked if it's None
    let host_matcher = format!(
        "Host(`{subdomain}.{domain}`)",
        subdomain = coredb_name,
        domain = domain.clone().unwrap()
    );
    let ingress_routes = generate_ingress_routes(
        appsvc,
        &resource_name,
        namespace,
        host_matcher.clone(),
        coredb_name,
    );

    let host_matcher_tcp = format!(
        "HostSNI(`{subdomain}.{domain}`)",
        subdomain = coredb_name,
        domain = domain.unwrap()
    );

    let ingress_tcp_routes = generate_ingress_tcp_routes(
        appsvc,
        &resource_name,
        namespace,
        host_matcher_tcp,
        coredb_name,
    );
    // fetch entry points where ingress type is http
    let entry_points: Option<Vec<String>> = appsvc.routing.as_ref().map(|routes| {
        routes
            .iter()
            .filter_map(|route| {
                if route.ingress_type == Some(IngressType::http) {
                    route.entry_points.clone()
                } else {
                    None
                }
            })
            .flatten()
            .collect()
    });

    // fetch tcp entry points where ingress type is tcp
    let entry_points_tcp: Option<Vec<String>> = appsvc.routing.as_ref().map(|routes| {
        routes
            .iter()
            .filter_map(|route| {
                if route.ingress_type == Some(IngressType::tcp) {
                    route.entry_points.clone()
                } else {
                    None
                }
            })
            .flatten()
            .collect()
    });

    AppServiceResources {
        deployment,
        name: resource_name,
        service,
        ingress_routes,
        ingress_tcp_routes,
        entry_points,
        entry_points_tcp,
        podmonitor: maybe_podmonitor,
    }
}

// templates the Kubernetes Service for an AppService
fn generate_service(
    appsvc: &AppService,
    coredb_name: &str,
    resource_name: &str,
    namespace: &str,
    oref: OwnerReference,
    annotations: &BTreeMap<String, String>,
) -> Service {
    let mut selector_labels: BTreeMap<String, String> = BTreeMap::new();

    selector_labels.insert("app".to_owned(), resource_name.to_string());
    selector_labels.insert("component".to_owned(), COMPONENT_NAME.to_string());
    selector_labels.insert("coredb.io/name".to_owned(), coredb_name.to_string());

    let mut labels = selector_labels.clone();
    labels.insert("component".to_owned(), COMPONENT_NAME.to_owned());

    let ports = match appsvc.routing.as_ref() {
        Some(routing) => {
            // de-dupe any ports because we can have multiple appService routing configs for the same port
            // but we only need one ServicePort per port
            let distinct_ports = routing
                .iter()
                .map(|r| r.port)
                .collect::<std::collections::HashSet<u16>>();

            let ports: Vec<ServicePort> = distinct_ports
                .into_iter()
                .map(|p| ServicePort {
                    port: p as i32,
                    // there can be more than one ServicePort per Service
                    // these must be unique, so we'll use the port number
                    name: Some(format!("{APP_CONTAINER_PORT_PREFIX}{p}")),
                    target_port: None,
                    ..ServicePort::default()
                })
                .collect();
            Some(ports)
        }
        None => None,
    };
    Service {
        metadata: ObjectMeta {
            name: Some(resource_name.to_owned()),
            namespace: Some(namespace.to_owned()),
            labels: Some(labels.clone()),
            owner_references: Some(vec![oref]),
            annotations: Some(annotations.clone()),
            ..ObjectMeta::default()
        },
        spec: Some(ServiceSpec {
            ports,
            selector: Some(selector_labels.clone()),
            ..ServiceSpec::default()
        }),
        ..Service::default()
    }
}

// templates a single Kubernetes Deployment for an AppService
fn generate_deployment(
    appsvc: &AppService,
    coredb_name: &str,
    resource_name: &str,
    namespace: &str,
    oref: OwnerReference,
    annotations: &BTreeMap<String, String>,
    placement: Option<PlacementConfig>,
) -> Deployment {
    let mut labels: BTreeMap<String, String> = BTreeMap::new();
    labels.insert("app".to_owned(), resource_name.to_string());
    labels.insert("component".to_owned(), COMPONENT_NAME.to_string());
    labels.insert("coredb.io/name".to_owned(), coredb_name.to_string());

    let deployment_metadata = ObjectMeta {
        name: Some(resource_name.to_string()),
        namespace: Some(namespace.to_owned()),
        labels: Some(labels.clone()),
        owner_references: Some(vec![oref]),
        annotations: Some(annotations.clone()),
        ..ObjectMeta::default()
    };

    let (readiness_probe, liveness_probe) = match appsvc.probes.clone() {
        Some(probes) => {
            let readiness_probe = Probe {
                http_get: Some(HTTPGetAction {
                    path: Some(probes.readiness.path),
                    port: IntOrString::Int(probes.readiness.port),
                    ..HTTPGetAction::default()
                }),
                initial_delay_seconds: Some(probes.readiness.initial_delay_seconds as i32),
                ..Probe::default()
            };
            let liveness_probe = Probe {
                http_get: Some(HTTPGetAction {
                    path: Some(probes.liveness.path),
                    port: IntOrString::Int(probes.liveness.port),
                    ..HTTPGetAction::default()
                }),
                initial_delay_seconds: Some(probes.liveness.initial_delay_seconds as i32),
                ..Probe::default()
            };
            (Some(readiness_probe), Some(liveness_probe))
        }
        None => (None, None),
    };

    // container ports
    let container_ports = if let Some(routings) = appsvc.routing.as_ref() {
        let distinct_ports = routings
            .iter()
            .map(|r| r.port)
            .collect::<std::collections::HashSet<u16>>();
        let container_ports: Vec<ContainerPort> = distinct_ports
            .into_iter()
            .map(|p| ContainerPort {
                name: Some(format!("{APP_CONTAINER_PORT_PREFIX}{p}")),
                container_port: p as i32,
                protocol: Some("TCP".to_string()),
                ..ContainerPort::default()
            })
            .collect();
        Some(container_ports)
    } else {
        None
    };

    // https://tembo.io/docs/tembo-cloud/security/#tenant-isolation
    // These configs are the same as CNPG configs
    let security_context = SecurityContext {
        run_as_user: Some(65534),
        allow_privilege_escalation: Some(false),
        capabilities: Some(Capabilities {
            drop: Some(vec!["ALL".to_string()]),
            ..Capabilities::default()
        }),
        privileged: Some(false),
        run_as_non_root: Some(true),
        // This part maybe we disable if we need
        // or we can mount ephemeral or persistent
        // volumes if we need to write somewhere
        read_only_root_filesystem: Some(true),
        ..SecurityContext::default()
    };

    // ensure hyphen in env var name (cdb name allows hyphen)
    let cdb_name_env = coredb_name.to_uppercase().replace('-', "_");

    let mut env_vars: Vec<EnvVar> = Vec::new();
    // map postgres connection secrets to env vars
    // mapping directly to env vars instead of using a SecretEnvSource
    // so that we can select which secrets to map into appService
    // generally, the system roles (e.g. postgres-exporter role) should not be injected to the appService
    // these three are the only secrets that are mapped into the container
    let r_conn = format!("{}_R_CONNECTION", cdb_name_env);
    let ro_conn = format!("{}_RO_CONNECTION", cdb_name_env);
    let rw_conn = format!("{}_RW_CONNECTION", cdb_name_env);
    let apps_connection_secret_name = format!("{}-apps", coredb_name);

    // map the secrets we inject to appService containers
    let default_app_envs = vec![
        EnvVar {
            name: r_conn,
            value_from: Some(EnvVarSource {
                secret_key_ref: Some(SecretKeySelector {
                    name: Some(apps_connection_secret_name.clone()),
                    key: "r_uri".to_string(),
                    ..SecretKeySelector::default()
                }),
                ..EnvVarSource::default()
            }),
            ..EnvVar::default()
        },
        EnvVar {
            name: ro_conn,
            value_from: Some(EnvVarSource {
                secret_key_ref: Some(SecretKeySelector {
                    name: Some(apps_connection_secret_name.clone()),
                    key: "ro_uri".to_string(),
                    ..SecretKeySelector::default()
                }),
                ..EnvVarSource::default()
            }),
            ..EnvVar::default()
        },
        EnvVar {
            name: rw_conn,
            value_from: Some(EnvVarSource {
                secret_key_ref: Some(SecretKeySelector {
                    name: Some(apps_connection_secret_name.clone()),
                    key: "rw_uri".to_string(),
                    ..SecretKeySelector::default()
                }),
                ..EnvVarSource::default()
            }),
            ..EnvVar::default()
        },
    ];

    let has_instance_id = env_vars.iter().any(|env| env.name == "TEMBO_INSTANCE_ID");
    let has_org_id = env_vars.iter().any(|env| env.name == "TEMBO_ORG_ID");
    let has_namespace = env_vars.iter().any(|env| env.name == "NAMESPACE");

    // Check for tembo.io/instance_id and tembo.io/organization_id annotations
    if has_instance_id.not() {
        if let Some(instance_id) = annotations.get("tembo.io/instance_id") {
            env_vars.push(EnvVar {
                name: "TEMBO_INSTANCE_ID".to_string(),
                value: Some(instance_id.clone()),
                ..EnvVar::default()
            });
        }
    } else {
        tracing::info!("Not applying TEMBO_INSTANCE_ID to env since it's already present");
    }

    if has_org_id.not() {
        if let Some(organization_id) = annotations.get("tembo.io/organization_id") {
            env_vars.push(EnvVar {
                name: "TEMBO_ORG_ID".to_string(),
                value: Some(organization_id.clone()),
                ..EnvVar::default()
            });
        }
    } else {
        tracing::info!("Not applying TEMBO_ORG_ID to env since it's already present");
    }

    if has_namespace.not() {
        env_vars.push(EnvVar {
            name: "NAMESPACE".to_string(),
            value: Some(namespace.to_string()),
            ..EnvVar::default()
        });
    } else {
        tracing::info!("Not applying NAMESPACE to env since it's already present");
    }

    // Add the pre-loaded forwarded environment variables
    env_vars.extend(FORWARDED_ENV_VARS.iter().cloned());

    // map the user provided env vars
    // users can map certain secrets to env vars of their choice
    if let Some(envs) = appsvc.env.clone() {
        for env in envs {
            let evar: Option<EnvVar> = match (env.value, env.value_from_platform) {
                // Value provided
                (Some(e), _) => Some(EnvVar {
                    name: env.name,
                    value: Some(e),
                    ..EnvVar::default()
                }),
                // EnvVarRef provided, and no Value
                (None, Some(e)) => {
                    let secret_key = match e {
                        EnvVarRef::ReadOnlyConnection => "ro_uri",
                        EnvVarRef::ReadWriteConnection => "rw_uri",
                    };
                    Some(EnvVar {
                        name: env.name,
                        value_from: Some(EnvVarSource {
                            secret_key_ref: Some(SecretKeySelector {
                                name: Some(apps_connection_secret_name.clone()),
                                key: secret_key.to_string(),
                                ..SecretKeySelector::default()
                            }),
                            ..EnvVarSource::default()
                        }),
                        ..EnvVar::default()
                    })
                }
                // everything missing, skip it
                _ => {
                    error!(
                        "ns: {}, AppService: {}, env var: {} is missing value or valueFromPlatform",
                        namespace, resource_name, env.name
                    );
                    None
                }
            };
            if let Some(e) = evar {
                env_vars.push(e);
            }
        }
    }

<<<<<<< HEAD
=======
    let has_instance_id = env_vars.iter().any(|env| env.name == "TEMBO_INSTANCE_ID");
    let has_org_id = env_vars.iter().any(|env| env.name == "TEMBO_ORG_ID");
    let has_namespace = env_vars.iter().any(|env| env.name == "NAMESPACE");

    // Check for tembo.io/instance_id and tembo.io/organization_id annotations
    if has_instance_id.not() {
        if let Some(instance_id) = annotations.get("tembo.io/instance_id") {
            env_vars.push(EnvVar {
                name: "TEMBO_INSTANCE_ID".to_string(),
                value: Some(instance_id.clone()),
                ..EnvVar::default()
            });
        }
    } else {
        tracing::info!("Not applying TEMBO_INSTANCE_ID to env since it's already present");
    }

    if has_org_id.not() {
        if let Some(organization_id) = annotations.get("tembo.io/organization_id") {
            env_vars.push(EnvVar {
                name: "TEMBO_ORG_ID".to_string(),
                value: Some(organization_id.clone()),
                ..EnvVar::default()
            });
        }
    } else {
        tracing::info!("Not applying TEMBO_ORG_ID to env since it's already present");
    }

    if has_namespace.not() {
        env_vars.push(EnvVar {
            name: "NAMESPACE".to_string(),
            value: Some(namespace.to_string()),
            ..EnvVar::default()
        });
    } else {
        tracing::info!("Not applying NAMESPACE to env since it's already present");
    }

    // Add the pre-loaded forwarded environment variables
    env_vars.extend(FORWARDED_ENV_VARS.iter().cloned());

>>>>>>> c76df95e
    // combine the secret env vars and those provided in spec by user
    env_vars.extend(default_app_envs);

    // Create volume vec and add certs volume from secret
    let mut volumes: Vec<Volume> = Vec::new();
    let mut volume_mounts: Vec<VolumeMount> = Vec::new();

    // If USE_SHARED_CA is not set, we don't need to mount the certs
    match std::env::var("USE_SHARED_CA") {
        Ok(_) => {
            // Create volume and add it to volumes vec
            let certs_volume = Volume {
                name: "tembo-certs".to_string(),
                secret: Some(SecretVolumeSource {
                    secret_name: Some(format!("{}-server1", coredb_name)),
                    ..SecretVolumeSource::default()
                }),
                ..Volume::default()
            };
            volumes.push(certs_volume);

            // Create volume mounts vec and add certs volume mount
            let certs_volume_mount = VolumeMount {
                name: "tembo-certs".to_string(),
                mount_path: "/tembo/certs".to_string(),
                read_only: Some(true),
                ..VolumeMount::default()
            };
            volume_mounts.push(certs_volume_mount);
        }
        Err(_) => {
            warn!("USE_SHARED_CA not set, skipping certs volume mount");
        }
    }

    let mut pod_security_context: Option<PodSecurityContext> = None;
    // Add any user provided volumes / volume mounts
    if let Some(storage) = appsvc.storage.clone() {
        // when there are user specified volumes, we need to let kubernetes modify permissions of those volumes
        pod_security_context = Some(PodSecurityContext {
            fs_group: Some(65534),
            ..PodSecurityContext::default()
        });
        if let Some(vols) = storage.volumes {
            volumes.extend(vols);
        }
        if let Some(vols) = storage.volume_mounts {
            volume_mounts.extend(vols);
        }
    }

    let affinity = placement.as_ref().and_then(|p| p.combine_affinity_items());
    let node_selector = placement.as_ref().and_then(|p| p.node_selector.clone());
    let tolerations = placement.as_ref().map(|p| p.tolerations.clone());
    let topology_spread_constraints = placement
        .as_ref()
        .and_then(|p| p.topology_spread_constraints.clone());

    let pod_spec = PodSpec {
        affinity,
        containers: vec![Container {
            args: appsvc.args.clone(),
            command: appsvc.command.clone(),
            env: Some(env_vars),
            image: Some(appsvc.image.clone()),
            name: appsvc.name.clone(),
            ports: container_ports,
            resources: Some(appsvc.resources.clone()),
            readiness_probe,
            liveness_probe,
            security_context: Some(security_context),
            volume_mounts: Some(volume_mounts),
            ..Container::default()
        }],
        node_selector,
        tolerations,
        topology_spread_constraints,
        volumes: Some(volumes),
        security_context: pod_security_context,
        ..PodSpec::default()
    };

    let pod_template_spec = PodTemplateSpec {
        metadata: Some(deployment_metadata.clone()),
        spec: Some(pod_spec),
    };

    let deployment_spec = DeploymentSpec {
        selector: LabelSelector {
            match_labels: Some(labels.clone()),
            ..LabelSelector::default()
        },
        template: pod_template_spec,
        ..DeploymentSpec::default()
    };
    Deployment {
        metadata: deployment_metadata,
        spec: Some(deployment_spec),
        ..Deployment::default()
    }
}

// gets all names of AppService Deployments in the namespace that have the label "component=AppService"
async fn get_appservice_deployments(
    client: &Client,
    namespace: &str,
    coredb_name: &str,
) -> Result<Vec<String>, Error> {
    let label_selector = format!(
        "component={},coredb.io/name={}",
        COMPONENT_NAME, coredb_name
    );
    let deployent_api: Api<Deployment> = Api::namespaced(client.clone(), namespace);
    let lp = ListParams::default().labels(&label_selector).timeout(10);
    let deployments = deployent_api.list(&lp).await.map_err(Error::KubeError)?;
    Ok(deployments
        .items
        .iter()
        .filter_map(|d| d.metadata.name.clone())
        .collect())
}

/// Retrieves all AppService component Deployments in the namespace
///
/// This function should return all available deployments with an AppService label
/// and return the actual Deployment struct for each as a vector. This allows us
/// to use the full current state of the deployment rather than simply the name.
pub async fn get_appservice_deployment_objects(
    client: &Client,
    namespace: &str,
    coredb_name: &str,
) -> Result<Vec<Deployment>, Error> {
    let label_selector = format!(
        "component={},coredb.io/name={}",
        COMPONENT_NAME, coredb_name
    );
    let deployent_api: Api<Deployment> = Api::namespaced(client.clone(), namespace);
    let lp = ListParams::default().labels(&label_selector).timeout(10);
    let deployments = deployent_api.list(&lp).await.map_err(Error::KubeError)?;
    Ok(deployments.items)
}

// gets all names of AppService Services in the namespace
// that have the label "component=AppService" and belong to the coredb
async fn get_appservice_services(
    client: &Client,
    namespace: &str,
    coredb_name: &str,
) -> Result<Vec<String>, Error> {
    let label_selector = format!(
        "component={},coredb.io/name={}",
        COMPONENT_NAME, coredb_name
    );
    let deployent_api: Api<Service> = Api::namespaced(client.clone(), namespace);
    let lp = ListParams::default().labels(&label_selector).timeout(10);
    let services = deployent_api.list(&lp).await.map_err(Error::KubeError)?;
    Ok(services
        .items
        .iter()
        .filter_map(|d| d.metadata.name.clone())
        .collect())
}

// determines AppService deployments
pub fn to_delete(desired: Vec<String>, actual: Vec<String>) -> Option<Vec<String>> {
    let mut to_delete: Vec<String> = Vec::new();
    for a in actual {
        // if actual not in desired, put it in the delete vev
        if !desired.contains(&a) {
            to_delete.push(a);
        }
    }
    if to_delete.is_empty() {
        None
    } else {
        Some(to_delete)
    }
}

async fn apply_resources(resources: Vec<AppServiceResources>, client: &Client, ns: &str) -> bool {
    let deployment_api: Api<Deployment> = Api::namespaced(client.clone(), ns);
    let ps = PatchParams::apply("cntrlr").force();

    let mut has_errors: bool = false;

    // apply desired resources
    for res in resources {
        match deployment_api
            .patch(&res.name, &ps, &Patch::Apply(&res.deployment))
            .await
            .map_err(Error::KubeError)
        {
            Ok(_) => {
                debug!("ns: {}, applied AppService Deployment: {}", ns, res.name);
            }
            Err(e) => {
                // TODO: find a better way to handle single error without stopping all reconciliation of AppService
                has_errors = true;
                error!(
                    "ns: {}, failed to apply AppService Deployment: {}, error: {}",
                    ns, res.name, e
                );
            }
        }
        if res.service.is_none() {
            continue;
        }

        let service_api: Api<Service> = Api::namespaced(client.clone(), ns);
        match service_api
            .patch(&res.name, &ps, &Patch::Apply(&res.service))
            .await
            .map_err(Error::KubeError)
        {
            Ok(_) => {
                debug!("ns: {}, applied AppService Service: {}", ns, res.name);
            }
            Err(e) => {
                // TODO: find a better way to handle single error without stopping all reconciliation of AppService
                has_errors = true;
                error!(
                    "ns: {}, failed to apply AppService Service: {}, error: {}",
                    ns, res.name, e
                );
            }
        }

        let podmon_api: Api<podmon::PodMonitor> = Api::namespaced(client.clone(), ns);
        if let Some(mut pmon) = res.podmonitor {
            // assign ownership of the PodMonitor to the Service
            // if Service is deleted, so is the PodMonitor
            let meta = service_api.get(&res.name).await;
            if let Ok(svc) = meta {
                let uid = svc.metadata.uid.unwrap_or_default();
                let oref = OwnerReference {
                    api_version: "v1".to_string(),
                    kind: "Service".to_string(),
                    name: res.name.clone(),
                    uid,
                    controller: Some(true),
                    block_owner_deletion: Some(true),
                };
                pmon.metadata.owner_references = Some(vec![oref]);
            }
            match podmon_api
                .patch(&res.name, &ps, &Patch::Apply(&pmon))
                .await
                .map_err(Error::KubeError)
            {
                Ok(_) => {
                    debug!("ns: {}, applied PodMonitor: {}", ns, res.name);
                }
                Err(e) => {
                    has_errors = true;
                    error!(
                        "ns: {}, failed to apply PodMonitor for AppService: {}, error: {}",
                        ns, res.name, e
                    );
                }
            }
        } else {
            match podmon_api.delete(&res.name, &Default::default()).await.ok() {
                Some(_) => {
                    debug!("ns: {}, deleted PodMonitor: {}", ns, res.name);
                }
                None => {
                    debug!("ns: {}, PodMonitor does not exist: {}", ns, res.name);
                }
            }
        }
    }
    has_errors
}

// generate_appsvc_annotations generates the annotations for the AppService resources
fn generate_appsvc_annotations(cdb: &CoreDB) -> BTreeMap<String, String> {
    cdb.metadata.annotations.as_ref().map_or_else(
        || {
            debug!(
                "failed to generate annotations for AppService: {}, error: No annotations found",
                cdb.name_any()
            );
            BTreeMap::new()
        },
        |annotations| {
            annotations
                .iter()
                .map(|(k, v)| {
                    if k == "tembo.io/org_id" {
                        // Change key to "tembo.io/organization_id" if it matches "tembo.io/org_id"
                        ("tembo.io/organization_id".to_string(), v.clone())
                    } else {
                        // Otherwise, clone the key and value as is
                        (k.clone(), v.clone())
                    }
                })
                .collect()
        },
    )
}

pub async fn reconcile_app_services(
    cdb: &CoreDB,
    ctx: Arc<Context>,
    placement: Option<PlacementConfig>,
) -> Result<(), Action> {
    let client = ctx.client.clone();
    let ns = cdb.namespace().unwrap();
    let coredb_name = cdb.name_any();
    let oref = cdb.controller_owner_ref(&()).unwrap();
    let deployment_api: Api<Deployment> = Api::namespaced(client.clone(), &ns);
    let service_api: Api<Service> = Api::namespaced(client.clone(), &ns);

    // Generate labels to attach to the AppService resources
    let annotations = generate_appsvc_annotations(cdb);

    let desired_deployments = match cdb.spec.app_services.clone() {
        Some(appsvcs) => appsvcs
            .iter()
            .map(|a| format!("{}-{}", coredb_name, a.name.clone()))
            .collect(),
        None => {
            debug!("No AppServices found in Instance: {}", ns);
            vec![]
        }
    };

    match prepare_apps_connection_secret(ctx.client.clone(), cdb).await {
        Ok(_) => {}
        Err(_) => {
            error!(
                "Failed to prepare Apps Connection Secret for CoreDB: {}",
                coredb_name
            );
            return Err(Action::requeue(Duration::from_secs(300)));
        }
    };

    // only deploy the Kubernetes Service when there are routing configurations
    // we need one service per PORT, not necessarily 1 per AppService route
    let desired_services = match cdb.spec.app_services.clone() {
        Some(appsvcs) => {
            let mut desired_svc: Vec<String> = Vec::new();
            for appsvc in appsvcs.iter() {
                if appsvc.routing.as_ref().is_some() {
                    let svc_name = format!("{}-{}", coredb_name, appsvc.name);
                    desired_svc.push(svc_name.clone());
                }
            }
            desired_svc
        }
        None => {
            vec![]
        }
    };
    // TODO: we can improve our overall error handling design
    // for app_service reconciliation, not stop all reconciliation if an operation on a single AppService fails
    // however, we do want to requeue if there are any error
    // currently there are no expected errors in this path
    // for simplicity, we will return a requeue Action if there are errors
    let mut has_errors: bool = false;

    let actual_deployments = match get_appservice_deployments(&client, &ns, &coredb_name).await {
        Ok(deployments) => deployments,
        Err(e) => {
            has_errors = true;
            error!("ns: {}, failed to get AppService Deployments: {}", ns, e);
            vec![]
        }
    };
    let actual_services = match get_appservice_services(&client, &ns, &coredb_name).await {
        Ok(services) => services,
        Err(e) => {
            has_errors = true;
            error!("ns: {}, failed to get AppService Services: {}", ns, e);
            vec![]
        }
    };

    // reap any AppService Deployments that are no longer desired
    if let Some(to_delete) = to_delete(desired_deployments, actual_deployments) {
        for d in to_delete {
            match deployment_api.delete(&d, &Default::default()).await {
                Ok(_) => {
                    debug!("ns: {}, successfully deleted AppService: {}", ns, d);
                }
                Err(e) => {
                    has_errors = true;
                    error!(
                        "ns: {}, Failed to delete AppService: {}, error: {}",
                        ns, d, e
                    );
                }
            }
        }
    }

    // reap any AppService  that are no longer desired
    if let Some(to_delete) = to_delete(desired_services, actual_services) {
        for d in to_delete {
            match service_api.delete(&d, &Default::default()).await {
                Ok(_) => {
                    debug!("ns: {}, successfully deleted AppService: {}", ns, d);
                }
                Err(e) => {
                    has_errors = true;
                    error!(
                        "ns: {}, Failed to delete AppService: {}, error: {}",
                        ns, d, e
                    );
                }
            }
        }
    }

    let appsvcs = match cdb.spec.app_services.clone() {
        Some(appsvcs) => appsvcs,
        None => {
            debug!("ns: {}, No AppServices found in spec", ns);
            vec![]
        }
    };

    let domain = match std::env::var("DATA_PLANE_BASEDOMAIN") {
        Ok(domain) => Some(domain),
        Err(_) => {
            warn!("DATA_PLANE_BASEDOMAIN not set, skipping ingress reconciliation");
            None
        }
    };
    // Iterate over each AppService and process routes
    let resources: Vec<AppServiceResources> = appsvcs
        .iter()
        .map(|appsvc| {
            generate_resource(
                appsvc,
                &coredb_name,
                &ns,
                oref.clone(),
                domain.to_owned(),
                &annotations,
                placement.clone(),
            )
        })
        .collect();
    let apply_errored = apply_resources(resources.clone(), &client, &ns).await;

    let desired_routes: Vec<IngressRouteRoutes> = resources
        .iter()
        .filter_map(|r| r.ingress_routes.clone())
        .flatten()
        .collect();

    let desired_tcp_routes: Vec<IngressRouteTCPRoutes> = resources
        .iter()
        .filter_map(|r| r.ingress_tcp_routes.clone())
        .flatten()
        .collect();

    let desired_middlewares = appsvcs
        .iter()
        .filter_map(|appsvc| appsvc.middlewares.clone())
        .flatten()
        .collect::<Vec<Middleware>>();

    let desired_entry_points = resources
        .iter()
        .filter_map(|r| r.entry_points.clone())
        .flatten()
        .collect::<Vec<String>>();

    let desired_entry_points_tcp = resources
        .iter()
        .filter_map(|r| r.entry_points_tcp.clone())
        .flatten()
        .collect::<Vec<String>>();

    // Only reconcile IngressRoute and IngressRouteTCP if DATA_PLANE_BASEDOMAIN is set
    if domain.is_some() {
        match reconcile_ingress(
            client.clone(),
            &coredb_name,
            &ns,
            oref.clone(),
            desired_routes,
            desired_middlewares.clone(),
            desired_entry_points,
        )
        .await
        {
            Ok(_) => {
                debug!("Updated/applied IngressRoute for {}.{}", ns, coredb_name,);
            }
            Err(e) => {
                error!(
                    "Failed to update/apply IngressRoute {}.{}: {}",
                    ns, coredb_name, e
                );
                has_errors = true;
            }
        }

        for appsvc in appsvcs.iter() {
            let app_name = appsvc.name.clone();

            match reconcile_ingress_tcp(
                client.clone(),
                &coredb_name,
                &ns,
                oref.clone(),
                desired_tcp_routes.clone(),
                // TODO: fill with actual MiddlewareTCPs when it is supported
                // first supported MiddlewareTCP will be for custom domains
                vec![],
                desired_entry_points_tcp.clone(),
                &app_name,
            )
            .await
            {
                Ok(_) => {
                    debug!("Updated/applied IngressRouteTCP for {}.{}", ns, coredb_name,);
                }
                Err(e) => {
                    error!(
                        "Failed to update/apply IngressRouteTCP {}.{}: {}",
                        ns, coredb_name, e
                    );
                    has_errors = true;
                }
            }
        }
    }
    if has_errors || apply_errored {
        return Err(Action::requeue(Duration::from_secs(300)));
    }
    Ok(())
}

pub async fn prepare_apps_connection_secret(client: Client, cdb: &CoreDB) -> Result<(), Error> {
    let namespace = cdb.namespace().unwrap();
    let cdb_name = cdb.metadata.name.clone().unwrap();
    let secret_name = format!("{}-connection", cdb_name);
    let new_secret_name = format!("{}-apps", cdb_name);

    let secrets_api: Api<Secret> = Api::namespaced(client.clone(), &namespace);

    // Fetch the original secret
    let original_secret_data =
        fetch_all_decoded_data_from_secret(secrets_api.clone(), secret_name.to_string()).await?;

    // Modify the secret data
    let mut new_secret_data = BTreeMap::new();
    for (key, value) in original_secret_data {
        match key.as_str() {
            "r_uri" | "ro_uri" | "rw_uri" => {
                let new_value = format!("{}?application_name=tembo-apps", value);
                new_secret_data.insert(key, new_value);
            }
            _ => {}
        };
    }

    // Encode the modified secret data
    let encoded_secret_data: BTreeMap<String, ByteString> = new_secret_data
        .into_iter()
        .map(|(k, v)| (k, ByteString(v.into_bytes())))
        .collect();

    // Create a new secret with the modified data
    let new_secret = Secret {
        data: Some(encoded_secret_data),
        metadata: kube::api::ObjectMeta {
            name: Some(new_secret_name.to_string()),
            namespace: Some(namespace.to_string()),
            ..Default::default()
        },
        ..Default::default()
    };

    // Apply the new secret
    let patch_params = PatchParams::apply("cntrlr").force();
    secrets_api
        .patch(&new_secret_name, &patch_params, &Patch::Apply(&new_secret))
        .await?;

    Ok(())
}

use crate::prometheus::podmonitor_crd as podmon;

fn generate_podmonitor(
    appsvc: &AppService,
    resource_name: &str,
    namespace: &str,
    annotations: &BTreeMap<String, String>,
) -> Option<podmon::PodMonitor> {
    let metrics = appsvc.metrics.clone()?;

    let mut selector_labels: BTreeMap<String, String> = BTreeMap::new();
    selector_labels.insert("app".to_owned(), resource_name.to_string());

    let mut labels = selector_labels.clone();
    labels.insert("component".to_owned(), COMPONENT_NAME.to_owned());
    labels.insert("coredb.io/name".to_owned(), namespace.to_owned());

    let podmon_metadata = ObjectMeta {
        name: Some(resource_name.to_string()),
        namespace: Some(namespace.to_owned()),
        labels: Some(labels.clone()),
        annotations: Some(annotations.clone()),
        ..ObjectMeta::default()
    };

    let metrics_endpoint = podmon::PodMonitorPodMetricsEndpoints {
        path: Some(metrics.path),
        port: Some(format!("{APP_CONTAINER_PORT_PREFIX}{}", metrics.port)),
        ..podmon::PodMonitorPodMetricsEndpoints::default()
    };

    let pmonspec = podmon::PodMonitorSpec {
        pod_metrics_endpoints: Some(vec![metrics_endpoint]),
        selector: podmon::PodMonitorSelector {
            match_labels: Some(selector_labels.clone()),
            ..podmon::PodMonitorSelector::default()
        },
        ..podmon::PodMonitorSpec::default()
    };
    Some(podmon::PodMonitor {
        metadata: podmon_metadata,
        spec: pmonspec,
    })
}

#[cfg(test)]
mod tests {
    use crate::{apis::coredb_types::CoreDB, app_service::manager::generate_appsvc_annotations};
    use std::collections::BTreeMap;

    #[test]
    fn test_generate_appsvc_annotations() {
        // Create a CoreDB object
        let cdb_yaml = r#"
            apiVersion: coredb.io/v1alpha1
            kind: CoreDB
            metadata:
              name: test
              namespace: default
              annotations:
                tembo.io/data_plane_id: org_jQ7nBcX8uPzLkYdGtW1fvHOqMRST
                tembo.io/entity_name: VectorDB
                tembo.io/instance_id: inst_4836271985012_bZTnPq_85
                tembo.io/org_id: org_jQ7nBcX8uPzLkYdGtW1fvHOqMRST
            spec:
              backup:
                destinationPath: s3://tembo-backup/sample-standard-backup
                encryption: ""
                retentionPolicy: "30"
                schedule: 17 9 * * *
                endpointURL: http://minio:9000
                volumeSnapshot:
                  enabled: true
                  snapshotClass: "csi-vsc"
              image: quay.io/tembo/tembo-pg-cnpg:15.3.0-5-48d489e
              port: 5432
              replicas: 1
              resources:
                limits:
                  cpu: "1"
                  memory: 0.5Gi
              serviceAccountTemplate:
                metadata:
                  annotations:
                    eks.amazonaws.com/role-arn: arn:aws:iam::012345678901:role/aws-iam-role-iam
              sharedirStorage: 1Gi
              stop: false
              storage: 1Gi
              storageClass: "gp3-enc"
              uid: 999
        "#;
        let coredb: CoreDB = serde_yaml::from_str(cdb_yaml).expect("Failed to parse YAML");

        let annotataions = generate_appsvc_annotations(&coredb);

        // Create the expected labels
        let expected_annotations: BTreeMap<String, String> = vec![
            (
                "tembo.io/data_plane_id".to_string(),
                "org_jQ7nBcX8uPzLkYdGtW1fvHOqMRST".to_string(),
            ),
            ("tembo.io/entity_name".to_string(), "VectorDB".to_string()),
            (
                "tembo.io/instance_id".to_string(),
                "inst_4836271985012_bZTnPq_85".to_string(),
            ),
            (
                "tembo.io/organization_id".to_string(),
                "org_jQ7nBcX8uPzLkYdGtW1fvHOqMRST".to_string(),
            ),
        ]
        .into_iter()
        .collect();

        // Assert that the generated labels match the expected labels
        assert_eq!(annotataions, expected_annotations);
    }
}<|MERGE_RESOLUTION|>--- conflicted
+++ resolved
@@ -24,7 +24,12 @@
     Client, Resource,
 };
 use lazy_static::lazy_static;
-use std::{collections::BTreeMap, ops::Not, sync::Arc, time::Duration};
+use std::{
+    collections::{BTreeMap, HashMap},
+    ops::Not,
+    sync::Arc,
+    time::Duration,
+};
 
 use crate::{
     app_service::ingress::{generate_ingress_tcp_routes, reconcile_ingress_tcp},
@@ -336,7 +341,7 @@
     // ensure hyphen in env var name (cdb name allows hyphen)
     let cdb_name_env = coredb_name.to_uppercase().replace('-', "_");
 
-    let mut env_vars: Vec<EnvVar> = Vec::new();
+    let mut env_vars: HashMap<String, EnvVar> = HashMap::new();
     // map postgres connection secrets to env vars
     // mapping directly to env vars instead of using a SecretEnvSource
     // so that we can select which secrets to map into appService
@@ -347,8 +352,9 @@
     let rw_conn = format!("{}_RW_CONNECTION", cdb_name_env);
     let apps_connection_secret_name = format!("{}-apps", coredb_name);
 
-    // map the secrets we inject to appService containers
-    let default_app_envs = vec![
+    // set the secrets we inject to appService containers
+    env_vars.insert(
+        r_conn.clone(),
         EnvVar {
             name: r_conn,
             value_from: Some(EnvVarSource {
@@ -361,6 +367,9 @@
             }),
             ..EnvVar::default()
         },
+    );
+    env_vars.insert(
+        ro_conn.clone(),
         EnvVar {
             name: ro_conn,
             value_from: Some(EnvVarSource {
@@ -373,6 +382,9 @@
             }),
             ..EnvVar::default()
         },
+    );
+    env_vars.insert(
+        rw_conn.clone(),
         EnvVar {
             name: rw_conn,
             value_from: Some(EnvVarSource {
@@ -385,52 +397,47 @@
             }),
             ..EnvVar::default()
         },
-    ];
-
-    let has_instance_id = env_vars.iter().any(|env| env.name == "TEMBO_INSTANCE_ID");
-    let has_org_id = env_vars.iter().any(|env| env.name == "TEMBO_ORG_ID");
-    let has_namespace = env_vars.iter().any(|env| env.name == "NAMESPACE");
+    );
 
     // Check for tembo.io/instance_id and tembo.io/organization_id annotations
-    if has_instance_id.not() {
-        if let Some(instance_id) = annotations.get("tembo.io/instance_id") {
-            env_vars.push(EnvVar {
+    if let Some(instance_id) = annotations.get("tembo.io/instance_id") {
+        env_vars.insert(
+            "TEMBO_INSTANCE_ID".to_string(),
+            EnvVar {
                 name: "TEMBO_INSTANCE_ID".to_string(),
                 value: Some(instance_id.clone()),
                 ..EnvVar::default()
-            });
-        }
-    } else {
-        tracing::info!("Not applying TEMBO_INSTANCE_ID to env since it's already present");
-    }
-
-    if has_org_id.not() {
-        if let Some(organization_id) = annotations.get("tembo.io/organization_id") {
-            env_vars.push(EnvVar {
+            },
+        );
+    }
+
+    if let Some(organization_id) = annotations.get("tembo.io/organization_id") {
+        env_vars.insert(
+            "TEMBO_ORG_ID".to_string(),
+            EnvVar {
                 name: "TEMBO_ORG_ID".to_string(),
                 value: Some(organization_id.clone()),
                 ..EnvVar::default()
-            });
-        }
-    } else {
-        tracing::info!("Not applying TEMBO_ORG_ID to env since it's already present");
-    }
-
-    if has_namespace.not() {
-        env_vars.push(EnvVar {
+            },
+        );
+    }
+
+    env_vars.insert(
+        "NAMESPACE".to_string(),
+        EnvVar {
             name: "NAMESPACE".to_string(),
             value: Some(namespace.to_string()),
             ..EnvVar::default()
-        });
-    } else {
-        tracing::info!("Not applying NAMESPACE to env since it's already present");
-    }
+        },
+    );
 
     // Add the pre-loaded forwarded environment variables
-    env_vars.extend(FORWARDED_ENV_VARS.iter().cloned());
-
-    // map the user provided env vars
-    // users can map certain secrets to env vars of their choice
+    for evar in FORWARDED_ENV_VARS.iter().clone() {
+        env_vars.insert(evar.name.clone(), evar.clone());
+    }
+
+    // set any user provided env vars last
+    // including the valueFromX values
     if let Some(envs) = appsvc.env.clone() {
         for env in envs {
             let evar: Option<EnvVar> = match (env.value, env.value_from_platform) {
@@ -469,58 +476,12 @@
                 }
             };
             if let Some(e) = evar {
-                env_vars.push(e);
-            }
-        }
-    }
-
-<<<<<<< HEAD
-=======
-    let has_instance_id = env_vars.iter().any(|env| env.name == "TEMBO_INSTANCE_ID");
-    let has_org_id = env_vars.iter().any(|env| env.name == "TEMBO_ORG_ID");
-    let has_namespace = env_vars.iter().any(|env| env.name == "NAMESPACE");
-
-    // Check for tembo.io/instance_id and tembo.io/organization_id annotations
-    if has_instance_id.not() {
-        if let Some(instance_id) = annotations.get("tembo.io/instance_id") {
-            env_vars.push(EnvVar {
-                name: "TEMBO_INSTANCE_ID".to_string(),
-                value: Some(instance_id.clone()),
-                ..EnvVar::default()
-            });
-        }
-    } else {
-        tracing::info!("Not applying TEMBO_INSTANCE_ID to env since it's already present");
-    }
-
-    if has_org_id.not() {
-        if let Some(organization_id) = annotations.get("tembo.io/organization_id") {
-            env_vars.push(EnvVar {
-                name: "TEMBO_ORG_ID".to_string(),
-                value: Some(organization_id.clone()),
-                ..EnvVar::default()
-            });
-        }
-    } else {
-        tracing::info!("Not applying TEMBO_ORG_ID to env since it's already present");
-    }
-
-    if has_namespace.not() {
-        env_vars.push(EnvVar {
-            name: "NAMESPACE".to_string(),
-            value: Some(namespace.to_string()),
-            ..EnvVar::default()
-        });
-    } else {
-        tracing::info!("Not applying NAMESPACE to env since it's already present");
-    }
-
-    // Add the pre-loaded forwarded environment variables
-    env_vars.extend(FORWARDED_ENV_VARS.iter().cloned());
-
->>>>>>> c76df95e
-    // combine the secret env vars and those provided in spec by user
-    env_vars.extend(default_app_envs);
+                env_vars.insert(e.name.clone(), e);
+            }
+        }
+    }
+
+    let env_vars_vec = env_vars.values().cloned().collect::<Vec<EnvVar>>();
 
     // Create volume vec and add certs volume from secret
     let mut volumes: Vec<Volume> = Vec::new();
@@ -582,7 +543,7 @@
         containers: vec![Container {
             args: appsvc.args.clone(),
             command: appsvc.command.clone(),
-            env: Some(env_vars),
+            env: Some(env_vars_vec),
             image: Some(appsvc.image.clone()),
             name: appsvc.name.clone(),
             ports: container_ports,
