--- conflicted
+++ resolved
@@ -1,11 +1,7 @@
 [package]
 name = "controller"
 description = "Tembo Operator for Postgres"
-<<<<<<< HEAD
-version = "0.42.1"
-=======
-version = "0.43.0"
->>>>>>> 096ae01a
+version = "0.43.1"
 edition = "2021"
 default-run = "controller"
 license = "Apache-2.0"
