[package]
name = "controller"
description = "Tembo Operator for Postgres"
<<<<<<< HEAD
version = "0.31.7"
=======
version = "0.32.0"
>>>>>>> 5b861f21
edition = "2021"
default-run = "controller"
license = "Apache-2.0"
publish = true

[[bin]]
doc = false
name = "controller"
path = "src/main.rs"

[[bin]]
doc = false
name = "crdgen"
path = "src/crdgen.rs"

[lib]
name = "controller"
path = "src/lib.rs"

[features]
default = []
telemetry = ["tonic", "opentelemetry-otlp"]

[dependencies]
actix-web = "4.3.1"
futures = "0.3.28"
tokio = { version = "1.28.2", features = ["macros", "rt-multi-thread"] }
k8s-openapi = { version = "0.18.0", features = ["v1_25", "schemars"], default-features = false }
schemars = { version = "0.8.12", features = ["chrono"] }
serde = { version = "1.0.180", features = ["derive"] }
serde_json = "1.0.104"
serde_yaml = "0.9.25"
prometheus = "0.13.3"
chrono = { version = "0.4.26", features = ["serde"] }
tracing = "0.1.37"
tracing-subscriber = { version = "0.3.17", features = ["json", "env-filter"] }
tracing-opentelemetry = "0.19.0"
opentelemetry = { version = "0.19.0", features = ["trace", "rt-tokio"] }
opentelemetry-otlp = { version = "0.12.0", features = ["tokio"], optional = true }
tonic = { version = "0.8.0", optional = true } # 0.9 blocked on opentelemetry-otlp release
thiserror = "1.0.44"
passwords = "3.1.13"
regex = "1.9.1"
lazy_static = "1.4.0"
itertools = "0.11.0"
base64 = "0.21.2"
semver = "1.0.18"
anyhow = "1.0.72"
rand = "0.8.5"
reqwest = { version = "0.11.20", features = ["json", "trust-dns"] }
utoipa = "3.5.0"

[dev-dependencies]
assert-json-diff = "2.0.2"
http = "0.2.9"
hyper = "0.14.27"
rand = "0.8.5"
tower-test = "0.4.0"
futures-util = "0.3"

[dependencies.kube]
features = ["runtime", "client", "derive", "ws"]
version = "0.84.0"<|MERGE_RESOLUTION|>--- conflicted
+++ resolved
@@ -1,11 +1,7 @@
 [package]
 name = "controller"
 description = "Tembo Operator for Postgres"
-<<<<<<< HEAD
-version = "0.31.7"
-=======
 version = "0.32.0"
->>>>>>> 5b861f21
 edition = "2021"
 default-run = "controller"
 license = "Apache-2.0"
