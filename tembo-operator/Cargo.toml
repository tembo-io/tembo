--- conflicted
+++ resolved
@@ -1,11 +1,7 @@
 [package]
 name = "controller"
 description = "Tembo Operator for Postgres"
-<<<<<<< HEAD
-version = "0.35.0"
-=======
-version = "0.34.3"
->>>>>>> 32bf11a3
+version = "0.36.0"
 edition = "2021"
 default-run = "controller"
 license = "Apache-2.0"
