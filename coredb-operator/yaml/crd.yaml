apiVersion: apiextensions.k8s.io/v1
kind: CustomResourceDefinition
metadata:
  name: coredbs.coredb.io
spec:
  group: coredb.io
  names:
    categories: []
    kind: CoreDB
    plural: coredbs
    shortNames:
    - cdb
    singular: coredb
  scope: Namespaced
  versions:
  - additionalPrinterColumns: []
    name: v1alpha1
    schema:
      openAPIV3Schema:
        description: Auto-generated derived type for CoreDBSpec via `CustomResource`
        properties:
          spec:
            description: |-
              Generate the Kubernetes wrapper struct `CoreDB` from our Spec and Status struct

              This provides a hook for generating the CRD yaml (in crdgen.rs)
            properties:
<<<<<<< HEAD
              enabledExtensions:
                default: []
                items:
                  type: string
                type: array
=======
>>>>>>> 34009f3c
              image:
                default: docker.io/postgres:15
                type: string
              port:
                default: 5432
                format: int32
                type: integer
              replicas:
                default: 1
                format: int32
                type: integer
              uid:
                default: 999
                format: int32
                type: integer
            type: object
          status:
            description: The status object of `CoreDB`
            nullable: true
            properties:
              running:
                type: boolean
            required:
            - running
            type: object
        required:
        - spec
        title: CoreDB
        type: object
    served: true
    storage: true
    subresources:
      status: {}<|MERGE_RESOLUTION|>--- conflicted
+++ resolved
@@ -25,14 +25,11 @@
 
               This provides a hook for generating the CRD yaml (in crdgen.rs)
             properties:
-<<<<<<< HEAD
               enabledExtensions:
                 default: []
                 items:
                   type: string
                 type: array
-=======
->>>>>>> 34009f3c
               image:
                 default: docker.io/postgres:15
                 type: string
