# Access for the service account
kind: ClusterRole
apiVersion: rbac.authorization.k8s.io/v1
metadata:
  name: control-cdb
rules:
  - apiGroups: ["coredb.io"]
<<<<<<< HEAD
    resources: ["coredbs", "coredbs/status"]
=======
    resources: ["coredbs", "status"]
>>>>>>> 29fba4bd
    verbs: ["get", "list", "watch", "patch", "update"]
  - apiGroups: ["events.k8s.io"]
    resources: ["events"]
    verbs: ["create"]
  - apiGroups: [""]
    resources: ["persistentvolumeclaims"]
    verbs: ["get", "list", "patch"]
  - apiGroups: ["apps"]
    resources: ["statefulsets"]
    verbs: ["get", "list", "watch", "create", "update", "patch", "delete"]
  - apiGroups: [""]
    resources: ["services", "secrets", "pods", "pods/exec", "namespaces/status", "serviceaccounts", "secrets", "configmaps"]
    verbs: ["get", "list", "watch", "create", "update", "patch", "delete"]
  - apiGroups: ["rbac.authorization.k8s.io"]
    resources: ["roles", "rolebindings"]
    verbs: ["create", "delete", "get", "list", "patch", "update", "watch"]<|MERGE_RESOLUTION|>--- conflicted
+++ resolved
@@ -5,12 +5,8 @@
   name: control-cdb
 rules:
   - apiGroups: ["coredb.io"]
-<<<<<<< HEAD
     resources: ["coredbs", "coredbs/status"]
-=======
-    resources: ["coredbs", "status"]
->>>>>>> 29fba4bd
-    verbs: ["get", "list", "watch", "patch", "update"]
+: ["get", "list", "watch", "patch", "update"]
   - apiGroups: ["events.k8s.io"]
     resources: ["events"]
     verbs: ["create"]
