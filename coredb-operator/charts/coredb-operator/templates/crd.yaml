apiVersion: apiextensions.k8s.io/v1
kind: CustomResourceDefinition
metadata:
  name: coredbs.coredb.io
spec:
  group: coredb.io
  names:
    categories: []
    kind: CoreDB
    plural: coredbs
    shortNames:
    - cdb
    singular: coredb
  scope: Namespaced
  versions:
  - additionalPrinterColumns: []
    name: v1alpha1
    schema:
      openAPIV3Schema:
        description: Auto-generated derived type for CoreDBSpec via `CustomResource`
        properties:
          spec:
            description: |-
              Generate the Kubernetes wrapper struct `CoreDB` from our Spec and Status struct

              This provides a hook for generating the CRD yaml (in crdgen.rs)
            properties:
              extensions:
                default: []
                items:
                  properties:
                    description:
                      default: No description provided
                      type: string
                    locations:
                      items:
                        properties:
                          database:
                            default: postrgres
                            type: string
                          enabled:
                            type: boolean
                          schema:
                            default: public
                            type: string
                          version:
                            nullable: true
                            type: string
                        required:
                        - enabled
                        type: object
                      type: array
                    name:
                      type: string
                  required:
                  - locations
                  - name
                  type: object
                type: array
              image:
                default: quay.io/coredb/postgres:6e3c4a7
                type: string
              pkglibdir_storage:
<<<<<<< HEAD
                default: 250M
=======
                default: 250Mi
>>>>>>> c1c045f1
                description: |-
                  Quantity is a fixed-point representation of a number. It provides convenient marshaling/unmarshaling in JSON and YAML, in addition to String() and AsInt64() accessors.

                  The serialization format is:

                  <quantity>        ::= <signedNumber><suffix>
                    (Note that <suffix> may be empty, from the "" case in <decimalSI>.)
                  <digit>           ::= 0 | 1 | ... | 9 <digits>          ::= <digit> | <digit><digits> <number>          ::= <digits> | <digits>.<digits> | <digits>. | .<digits> <sign>            ::= "+" | "-" <signedNumber>    ::= <number> | <sign><number> <suffix>          ::= <binarySI> | <decimalExponent> | <decimalSI> <binarySI>        ::= Ki | Mi | Gi | Ti | Pi | Ei
                    (International System of units; See: http://physics.nist.gov/cuu/Units/binary.html)
                  <decimalSI>       ::= m | "" | k | M | G | T | P | E
                    (Note that 1024 = 1Ki but 1000 = 1k; I didn't choose the capitalization.)
                  <decimalExponent> ::= "e" <signedNumber> | "E" <signedNumber>

                  No matter which of the three exponent forms is used, no quantity may represent a number greater than 2^63-1 in magnitude, nor may it have more than 3 decimal places. Numbers larger or more precise will be capped or rounded up. (E.g.: 0.1m will rounded up to 1m.) This may be extended in the future if we require larger or smaller quantities.

                  When a Quantity is parsed from a string, it will remember the type of suffix it had, and will use the same type again when it is serialized.

                  Before serializing, Quantity will be put in "canonical form". This means that Exponent/suffix will be adjusted up or down (with a corresponding increase or decrease in Mantissa) such that:
                    a. No precision is lost
                    b. No fractional digits will be emitted
                    c. The exponent (or suffix) is as large as possible.
                  The sign will be omitted unless the number is negative.

                  Examples:
                    1.5 will be serialized as "1500m"
                    1.5Gi will be serialized as "1536Mi"

                  Note that the quantity will NEVER be internally represented by a floating point number. That is the whole point of this exercise.

                  Non-canonical values will still parse as long as they are well formed, but will be re-emitted in their canonical form. (So always use canonical form, or don't diff.)

                  This format is intended to make it difficult to use these numbers without writing some sort of special handling code in the hopes that that will cause implementors to also use a fixed point implementation.
                type: string
              port:
                default: 5432
                format: int32
                type: integer
              postgresExporterEnabled:
                default: true
                type: boolean
              postgresExporterImage:
                default: quay.io/prometheuscommunity/postgres-exporter:v0.11.1
                type: string
              replicas:
                default: 1
                format: int32
                type: integer
              resources:
                default:
                  limits:
                    cpu: '2'
                    memory: 2Gi
                  requests:
                    cpu: 500m
                    memory: 512Mi
                description: ResourceRequirements describes the compute resource requirements.
                properties:
                  limits:
                    additionalProperties:
                      description: |-
                        Quantity is a fixed-point representation of a number. It provides convenient marshaling/unmarshaling in JSON and YAML, in addition to String() and AsInt64() accessors.

                        The serialization format is:

                        <quantity>        ::= <signedNumber><suffix>
                          (Note that <suffix> may be empty, from the "" case in <decimalSI>.)
                        <digit>           ::= 0 | 1 | ... | 9 <digits>          ::= <digit> | <digit><digits> <number>          ::= <digits> | <digits>.<digits> | <digits>. | .<digits> <sign>            ::= "+" | "-" <signedNumber>    ::= <number> | <sign><number> <suffix>          ::= <binarySI> | <decimalExponent> | <decimalSI> <binarySI>        ::= Ki | Mi | Gi | Ti | Pi | Ei
                          (International System of units; See: http://physics.nist.gov/cuu/Units/binary.html)
                        <decimalSI>       ::= m | "" | k | M | G | T | P | E
                          (Note that 1024 = 1Ki but 1000 = 1k; I didn't choose the capitalization.)
                        <decimalExponent> ::= "e" <signedNumber> | "E" <signedNumber>

                        No matter which of the three exponent forms is used, no quantity may represent a number greater than 2^63-1 in magnitude, nor may it have more than 3 decimal places. Numbers larger or more precise will be capped or rounded up. (E.g.: 0.1m will rounded up to 1m.) This may be extended in the future if we require larger or smaller quantities.

                        When a Quantity is parsed from a string, it will remember the type of suffix it had, and will use the same type again when it is serialized.

                        Before serializing, Quantity will be put in "canonical form". This means that Exponent/suffix will be adjusted up or down (with a corresponding increase or decrease in Mantissa) such that:
                          a. No precision is lost
                          b. No fractional digits will be emitted
                          c. The exponent (or suffix) is as large as possible.
                        The sign will be omitted unless the number is negative.

                        Examples:
                          1.5 will be serialized as "1500m"
                          1.5Gi will be serialized as "1536Mi"

                        Note that the quantity will NEVER be internally represented by a floating point number. That is the whole point of this exercise.

                        Non-canonical values will still parse as long as they are well formed, but will be re-emitted in their canonical form. (So always use canonical form, or don't diff.)

                        This format is intended to make it difficult to use these numbers without writing some sort of special handling code in the hopes that that will cause implementors to also use a fixed point implementation.
                      type: string
                    description: 'Limits describes the maximum amount of compute resources allowed. More info: https://kubernetes.io/docs/concepts/configuration/manage-resources-containers/'
                    type: object
                  requests:
                    additionalProperties:
                      description: |-
                        Quantity is a fixed-point representation of a number. It provides convenient marshaling/unmarshaling in JSON and YAML, in addition to String() and AsInt64() accessors.

                        The serialization format is:

                        <quantity>        ::= <signedNumber><suffix>
                          (Note that <suffix> may be empty, from the "" case in <decimalSI>.)
                        <digit>           ::= 0 | 1 | ... | 9 <digits>          ::= <digit> | <digit><digits> <number>          ::= <digits> | <digits>.<digits> | <digits>. | .<digits> <sign>            ::= "+" | "-" <signedNumber>    ::= <number> | <sign><number> <suffix>          ::= <binarySI> | <decimalExponent> | <decimalSI> <binarySI>        ::= Ki | Mi | Gi | Ti | Pi | Ei
                          (International System of units; See: http://physics.nist.gov/cuu/Units/binary.html)
                        <decimalSI>       ::= m | "" | k | M | G | T | P | E
                          (Note that 1024 = 1Ki but 1000 = 1k; I didn't choose the capitalization.)
                        <decimalExponent> ::= "e" <signedNumber> | "E" <signedNumber>

                        No matter which of the three exponent forms is used, no quantity may represent a number greater than 2^63-1 in magnitude, nor may it have more than 3 decimal places. Numbers larger or more precise will be capped or rounded up. (E.g.: 0.1m will rounded up to 1m.) This may be extended in the future if we require larger or smaller quantities.

                        When a Quantity is parsed from a string, it will remember the type of suffix it had, and will use the same type again when it is serialized.

                        Before serializing, Quantity will be put in "canonical form". This means that Exponent/suffix will be adjusted up or down (with a corresponding increase or decrease in Mantissa) such that:
                          a. No precision is lost
                          b. No fractional digits will be emitted
                          c. The exponent (or suffix) is as large as possible.
                        The sign will be omitted unless the number is negative.

                        Examples:
                          1.5 will be serialized as "1500m"
                          1.5Gi will be serialized as "1536Mi"

                        Note that the quantity will NEVER be internally represented by a floating point number. That is the whole point of this exercise.

                        Non-canonical values will still parse as long as they are well formed, but will be re-emitted in their canonical form. (So always use canonical form, or don't diff.)

                        This format is intended to make it difficult to use these numbers without writing some sort of special handling code in the hopes that that will cause implementors to also use a fixed point implementation.
                      type: string
                    description: 'Requests describes the minimum amount of compute resources required. If Requests is omitted for a container, it defaults to Limits if that is explicitly specified, otherwise to an implementation-defined value. More info: https://kubernetes.io/docs/concepts/configuration/manage-resources-containers/'
                    type: object
                type: object
              sharedir_storage:
<<<<<<< HEAD
                default: 250M
=======
                default: 250Mi
>>>>>>> c1c045f1
                description: |-
                  Quantity is a fixed-point representation of a number. It provides convenient marshaling/unmarshaling in JSON and YAML, in addition to String() and AsInt64() accessors.

                  The serialization format is:

                  <quantity>        ::= <signedNumber><suffix>
                    (Note that <suffix> may be empty, from the "" case in <decimalSI>.)
                  <digit>           ::= 0 | 1 | ... | 9 <digits>          ::= <digit> | <digit><digits> <number>          ::= <digits> | <digits>.<digits> | <digits>. | .<digits> <sign>            ::= "+" | "-" <signedNumber>    ::= <number> | <sign><number> <suffix>          ::= <binarySI> | <decimalExponent> | <decimalSI> <binarySI>        ::= Ki | Mi | Gi | Ti | Pi | Ei
                    (International System of units; See: http://physics.nist.gov/cuu/Units/binary.html)
                  <decimalSI>       ::= m | "" | k | M | G | T | P | E
                    (Note that 1024 = 1Ki but 1000 = 1k; I didn't choose the capitalization.)
                  <decimalExponent> ::= "e" <signedNumber> | "E" <signedNumber>

                  No matter which of the three exponent forms is used, no quantity may represent a number greater than 2^63-1 in magnitude, nor may it have more than 3 decimal places. Numbers larger or more precise will be capped or rounded up. (E.g.: 0.1m will rounded up to 1m.) This may be extended in the future if we require larger or smaller quantities.

                  When a Quantity is parsed from a string, it will remember the type of suffix it had, and will use the same type again when it is serialized.

                  Before serializing, Quantity will be put in "canonical form". This means that Exponent/suffix will be adjusted up or down (with a corresponding increase or decrease in Mantissa) such that:
                    a. No precision is lost
                    b. No fractional digits will be emitted
                    c. The exponent (or suffix) is as large as possible.
                  The sign will be omitted unless the number is negative.

                  Examples:
                    1.5 will be serialized as "1500m"
                    1.5Gi will be serialized as "1536Mi"

                  Note that the quantity will NEVER be internally represented by a floating point number. That is the whole point of this exercise.

                  Non-canonical values will still parse as long as they are well formed, but will be re-emitted in their canonical form. (So always use canonical form, or don't diff.)

                  This format is intended to make it difficult to use these numbers without writing some sort of special handling code in the hopes that that will cause implementors to also use a fixed point implementation.
                type: string
              stop:
                default: false
                type: boolean
              storage:
                default: 8Gi
                description: |-
                  Quantity is a fixed-point representation of a number. It provides convenient marshaling/unmarshaling in JSON and YAML, in addition to String() and AsInt64() accessors.

                  The serialization format is:

                  <quantity>        ::= <signedNumber><suffix>
                    (Note that <suffix> may be empty, from the "" case in <decimalSI>.)
                  <digit>           ::= 0 | 1 | ... | 9 <digits>          ::= <digit> | <digit><digits> <number>          ::= <digits> | <digits>.<digits> | <digits>. | .<digits> <sign>            ::= "+" | "-" <signedNumber>    ::= <number> | <sign><number> <suffix>          ::= <binarySI> | <decimalExponent> | <decimalSI> <binarySI>        ::= Ki | Mi | Gi | Ti | Pi | Ei
                    (International System of units; See: http://physics.nist.gov/cuu/Units/binary.html)
                  <decimalSI>       ::= m | "" | k | M | G | T | P | E
                    (Note that 1024 = 1Ki but 1000 = 1k; I didn't choose the capitalization.)
                  <decimalExponent> ::= "e" <signedNumber> | "E" <signedNumber>

                  No matter which of the three exponent forms is used, no quantity may represent a number greater than 2^63-1 in magnitude, nor may it have more than 3 decimal places. Numbers larger or more precise will be capped or rounded up. (E.g.: 0.1m will rounded up to 1m.) This may be extended in the future if we require larger or smaller quantities.

                  When a Quantity is parsed from a string, it will remember the type of suffix it had, and will use the same type again when it is serialized.

                  Before serializing, Quantity will be put in "canonical form". This means that Exponent/suffix will be adjusted up or down (with a corresponding increase or decrease in Mantissa) such that:
                    a. No precision is lost
                    b. No fractional digits will be emitted
                    c. The exponent (or suffix) is as large as possible.
                  The sign will be omitted unless the number is negative.

                  Examples:
                    1.5 will be serialized as "1500m"
                    1.5Gi will be serialized as "1536Mi"

                  Note that the quantity will NEVER be internally represented by a floating point number. That is the whole point of this exercise.

                  Non-canonical values will still parse as long as they are well formed, but will be re-emitted in their canonical form. (So always use canonical form, or don't diff.)

                  This format is intended to make it difficult to use these numbers without writing some sort of special handling code in the hopes that that will cause implementors to also use a fixed point implementation.
                type: string
              uid:
                default: 999
                format: int32
                type: integer
            type: object
          status:
            description: The status object of `CoreDB`
            nullable: true
            properties:
              extensions:
                items:
                  properties:
                    description:
                      default: No description provided
                      type: string
                    locations:
                      items:
                        properties:
                          database:
                            default: postrgres
                            type: string
                          enabled:
                            type: boolean
                          schema:
                            default: public
                            type: string
                          version:
                            nullable: true
                            type: string
                        required:
                        - enabled
                        type: object
                      type: array
                    name:
                      type: string
                  required:
                  - locations
                  - name
                  type: object
                nullable: true
                type: array
              running:
                type: boolean
              storage:
                default: 8Gi
                description: |-
                  Quantity is a fixed-point representation of a number. It provides convenient marshaling/unmarshaling in JSON and YAML, in addition to String() and AsInt64() accessors.

                  The serialization format is:

                  <quantity>        ::= <signedNumber><suffix>
                    (Note that <suffix> may be empty, from the "" case in <decimalSI>.)
                  <digit>           ::= 0 | 1 | ... | 9 <digits>          ::= <digit> | <digit><digits> <number>          ::= <digits> | <digits>.<digits> | <digits>. | .<digits> <sign>            ::= "+" | "-" <signedNumber>    ::= <number> | <sign><number> <suffix>          ::= <binarySI> | <decimalExponent> | <decimalSI> <binarySI>        ::= Ki | Mi | Gi | Ti | Pi | Ei
                    (International System of units; See: http://physics.nist.gov/cuu/Units/binary.html)
                  <decimalSI>       ::= m | "" | k | M | G | T | P | E
                    (Note that 1024 = 1Ki but 1000 = 1k; I didn't choose the capitalization.)
                  <decimalExponent> ::= "e" <signedNumber> | "E" <signedNumber>

                  No matter which of the three exponent forms is used, no quantity may represent a number greater than 2^63-1 in magnitude, nor may it have more than 3 decimal places. Numbers larger or more precise will be capped or rounded up. (E.g.: 0.1m will rounded up to 1m.) This may be extended in the future if we require larger or smaller quantities.

                  When a Quantity is parsed from a string, it will remember the type of suffix it had, and will use the same type again when it is serialized.

                  Before serializing, Quantity will be put in "canonical form". This means that Exponent/suffix will be adjusted up or down (with a corresponding increase or decrease in Mantissa) such that:
                    a. No precision is lost
                    b. No fractional digits will be emitted
                    c. The exponent (or suffix) is as large as possible.
                  The sign will be omitted unless the number is negative.

                  Examples:
                    1.5 will be serialized as "1500m"
                    1.5Gi will be serialized as "1536Mi"

                  Note that the quantity will NEVER be internally represented by a floating point number. That is the whole point of this exercise.

                  Non-canonical values will still parse as long as they are well formed, but will be re-emitted in their canonical form. (So always use canonical form, or don't diff.)

                  This format is intended to make it difficult to use these numbers without writing some sort of special handling code in the hopes that that will cause implementors to also use a fixed point implementation.
                type: string
            required:
            - running
            type: object
        required:
        - spec
        title: CoreDB
        type: object
    served: true
    storage: true
    subresources:
      status: {}<|MERGE_RESOLUTION|>--- conflicted
+++ resolved
@@ -61,11 +61,7 @@
                 default: quay.io/coredb/postgres:6e3c4a7
                 type: string
               pkglibdir_storage:
-<<<<<<< HEAD
-                default: 250M
-=======
                 default: 250Mi
->>>>>>> c1c045f1
                 description: |-
                   Quantity is a fixed-point representation of a number. It provides convenient marshaling/unmarshaling in JSON and YAML, in addition to String() and AsInt64() accessors.
 
@@ -199,11 +195,7 @@
                     type: object
                 type: object
               sharedir_storage:
-<<<<<<< HEAD
-                default: 250M
-=======
                 default: 250Mi
->>>>>>> c1c045f1
                 description: |-
                   Quantity is a fixed-point representation of a number. It provides convenient marshaling/unmarshaling in JSON and YAML, in addition to String() and AsInt64() accessors.
 
