use crate::{telemetry, Error, Metrics, Result};
use chrono::{DateTime, Utc};
use futures::{
    future::{BoxFuture, FutureExt},
    stream::StreamExt,
};

use crate::{
    defaults,
    psql::{PsqlCommand, PsqlOutput},
    service::reconcile_svc,
    statefulset::{reconcile_sts, stateful_set_from_cdb},
};
use kube::{
    api::{Api, ListParams, Patch, PatchParams, ResourceExt},
    client::Client,
    runtime::{
        controller::{Action, Controller},
        events::{Event, EventType, Recorder, Reporter},
        finalizer::{finalizer, Event as Finalizer},
    },
    CustomResource, Resource,
};

use crate::{
<<<<<<< HEAD
    extensions::reconcile_extensions, postgres_exporter_role::create_postgres_exporter_role,
=======
    extensions::{get_all_extensions, manage_extensions},
    postgres_exporter_role::create_postgres_exporter_role,
>>>>>>> 91ee5d1d
    secret::reconcile_secret,
};
use k8s_openapi::{
    api::core::v1::{Namespace, Pod, ResourceRequirements},
    apimachinery::pkg::api::resource::Quantity,
};
use kube::runtime::wait::Condition;
use schemars::JsonSchema;
use serde::{Deserialize, Serialize};
use serde_json::json;
use std::sync::Arc;
use tokio::{sync::RwLock, time::Duration};
use tracing::*;

pub static COREDB_FINALIZER: &str = "coredbs.coredb.io";

/// Generate the Kubernetes wrapper struct `CoreDB` from our Spec and Status struct
///
/// This provides a hook for generating the CRD yaml (in crdgen.rs)
#[derive(CustomResource, Deserialize, Serialize, Clone, Debug, JsonSchema)]
#[cfg_attr(test, derive(Default))]
#[kube(kind = "CoreDB", group = "coredb.io", version = "v1alpha1", namespaced)]
#[kube(status = "CoreDBStatus", shortname = "cdb")]
#[allow(non_snake_case)]
pub struct CoreDBSpec {
    #[serde(default = "defaults::default_replicas")]
    pub replicas: i32,
    #[serde(default = "defaults::default_resources")]
    pub resources: ResourceRequirements,
    #[serde(default = "defaults::default_storage")]
    pub storage: Quantity,
    #[serde(default = "defaults::default_postgres_exporter_enabled")]
    pub postgresExporterEnabled: bool,
    #[serde(default = "defaults::default_image")]
    pub image: String,
    #[serde(default = "defaults::default_postgres_exporter_image")]
    pub postgresExporterImage: String,
    #[serde(default = "defaults::default_port")]
    pub port: i32,
    #[serde(default = "defaults::default_uid")]
    pub uid: i32,
    #[serde(default = "defaults::default_extensions")]
    pub extensions: Vec<Extension>,
}

/// The status object of `CoreDB`
#[derive(Deserialize, Serialize, Clone, Default, Debug, JsonSchema)]
pub struct CoreDBStatus {
    pub running: bool,
    pub extensions: Option<Vec<Extension>>,
<<<<<<< HEAD
=======
    #[serde(default = "defaults::default_storage")]
    pub storage: Quantity,
>>>>>>> 91ee5d1d
}

// Context for our reconciler
#[derive(Clone)]
pub struct Context {
    /// Kubernetes client
    pub client: Client,
    /// Diagnostics read by the web server
    pub diagnostics: Arc<RwLock<Diagnostics>>,
    /// Prometheus metrics
    pub metrics: Metrics,
}

#[derive(Clone, Debug, Deserialize, Eq, Hash, JsonSchema, Serialize, PartialEq)]
pub struct Extension {
    pub name: String,
    pub locations: Vec<ExtensionInstallLocation>,
}

impl Default for Extension {
    fn default() -> Self {
        Extension {
            name: "pg_stat_statements".to_owned(),
            locations: vec![ExtensionInstallLocation::default()],
        }
    }
}

<<<<<<< HEAD

#[derive(Clone, Debug, Deserialize, Eq, Hash, JsonSchema, Serialize, PartialEq)]
=======
#[derive(Clone, Debug, Deserialize, JsonSchema, Serialize, PartialEq)]
>>>>>>> 91ee5d1d
pub struct ExtensionInstallLocation {
    pub enabled: bool,
    // no database or schema when disabled
    #[serde(default = "defaults::default_database")]
    pub database: String,
    #[serde(default = "defaults::default_schema")]
    pub schema: String,
    pub version: Option<String>,
}

impl Default for ExtensionInstallLocation {
    fn default() -> Self {
        ExtensionInstallLocation {
            schema: "public".to_owned(),
            database: "postgres".to_owned(),
            enabled: true,
            version: Some("1.9".to_owned()),
        }
    }
}

#[instrument(skip(ctx, cdb), fields(trace_id))]
async fn reconcile(cdb: Arc<CoreDB>, ctx: Arc<Context>) -> Result<Action> {
    let trace_id = telemetry::get_trace_id();
    Span::current().record("trace_id", &field::display(&trace_id));
    let _timer = ctx.metrics.count_and_measure();
    ctx.diagnostics.write().await.last_event = Utc::now();
    let ns = cdb.namespace().unwrap(); // cdb is namespace scoped
    let coredbs: Api<CoreDB> = Api::namespaced(ctx.client.clone(), &ns);

    info!("Reconciling CoreDB \"{}\" in {}", cdb.name_any(), ns);
    finalizer(&coredbs, COREDB_FINALIZER, cdb, |event| async {
        match event {
            Finalizer::Apply(cdb) => cdb.reconcile(ctx.clone()).await,
            Finalizer::Cleanup(cdb) => cdb.cleanup(ctx.clone()).await,
        }
    })
    .await
    .map_err(|e| Error::FinalizerError(Box::new(e)))
}

fn error_policy(cdb: Arc<CoreDB>, error: &Error, ctx: Arc<Context>) -> Action {
    warn!("reconcile failed: {:?}", error);
    ctx.metrics.reconcile_failure(&cdb, error);
    Action::requeue(Duration::from_secs(5 * 60))
}

impl CoreDB {
    // Reconcile (for non-finalizer related changes)
    async fn reconcile(&self, ctx: Arc<Context>) -> Result<Action> {
        let client = ctx.client.clone();
        let _recorder = ctx.diagnostics.read().await.recorder(client.clone(), self);
        let ns = self.namespace().unwrap();
        let name = self.name_any();
        let coredbs: Api<CoreDB> = Api::namespaced(client.clone(), &ns);

        // reconcile secret
        reconcile_secret(self, ctx.clone())
            .await
            .expect("error reconciling secret");

        // reconcile statefulset
        reconcile_sts(self, ctx.clone())
            .await
            .expect("error reconciling statefulset");

        // reconcile service
        reconcile_svc(self, ctx.clone())
            .await
            .expect("error reconciling service");

        let primary_pod = self.primary_pod(ctx.client.clone()).await;
        if primary_pod.is_err() {
            debug!("Did not find primary pod");
            return Ok(Action::requeue(Duration::from_secs(1)));
        }
        let primary_pod = primary_pod.unwrap();

        if !is_postgres_ready().matches_object(Some(&primary_pod)) {
            debug!("Postgres is not ready");
            return Ok(Action::requeue(Duration::from_secs(1)));
        }

        create_postgres_exporter_role(self, ctx.clone())
            .await
            .unwrap_or_else(|_| {
                panic!(
                    "Error creating postgres_exporter on CoreDB {}",
                    self.metadata.name.clone().unwrap()
                )
            });

        if !is_pod_ready().matches_object(Some(&primary_pod)) {
            debug!("Did not find primary pod");
            return Ok(Action::requeue(Duration::from_secs(1)));
        }

<<<<<<< HEAD
        let extensions: Vec<Extension> = reconcile_extensions(self, ctx.clone()).await.unwrap();

=======
        let mut extensions: Vec<Extension> =
            get_all_extensions(self, ctx.clone()).await.unwrap_or_else(|_| {
                panic!(
                    "Error getting extensions on CoreDB {}",
                    self.metadata.name.clone().unwrap()
                )
            });

        // TODO(chuckhend) - reconcile extensions before create/drop in manage_extensions
        manage_extensions(self, ctx.clone()).await.unwrap_or_else(|_| {
            panic!(
                "Error updating extensions on CoreDB {}",
                self.metadata.name.clone().unwrap()
            )
        });
        // must be sorted same, else reconcile will trigger again
        extensions.sort_by_key(|e| e.name.clone());
        // always overwrite status object with what we saw
>>>>>>> 91ee5d1d
        let new_status = Patch::Apply(json!({
            "apiVersion": "coredb.io/v1alpha1",
            "kind": "CoreDB",
            "status": CoreDBStatus {
                running: true,
<<<<<<< HEAD
                extensions: Some(extensions),
=======
        storage: self.spec.storage.clone(),
        extensions: Some(extensions),
>>>>>>> 91ee5d1d
            }
        }));
        let ps = PatchParams::apply("cntrlr").force();
        let _o = coredbs
            .patch_status(&name, &ps, &new_status)
            .await
<<<<<<< HEAD
            .unwrap_or_else(|_| {
                panic!(
                    "Error patching status on CoreDB {}",
                    self.metadata.name.clone().unwrap()
                )
            });
=======
            .map_err(Error::KubeError)?;
>>>>>>> 91ee5d1d

        // If no events were received, check back every minute
        Ok(Action::requeue(Duration::from_secs(60)))
    }

    // Finalizer cleanup (the object was deleted, ensure nothing is orphaned)
    async fn cleanup(&self, ctx: Arc<Context>) -> Result<Action> {
        // If namespace is terminating, do not publish delete event. Attempting to publish an event
        // in a terminating namespace will leave us in a bad state in which the namespace will hang
        // in terminating state.
        let ns_api: Api<Namespace> = Api::all(ctx.client.clone());
        let ns_status = ns_api
            .get_status(self.metadata.namespace.as_ref().unwrap())
            .await
            .map_err(Error::KubeError);
        let phase = ns_status.unwrap().status.unwrap().phase;
        if phase == Some("Terminating".to_string()) {
            return Ok(Action::await_change());
        }
        let recorder = ctx.diagnostics.read().await.recorder(ctx.client.clone(), self);
        // CoreDB doesn't have dependencies in this example case, so we just publish an event
        recorder
            .publish(Event {
                type_: EventType::Normal,
                reason: "DeleteCoreDB".into(),
                note: Some(format!("Delete `{}`", self.name_any())),
                action: "Reconciling".into(),
                secondary: None,
            })
            .await
            .map_err(Error::KubeError)?;
        Ok(Action::await_change())
    }

    async fn primary_pod(&self, client: Client) -> Result<Pod, Error> {
        let sts = stateful_set_from_cdb(self);
        let sts_name = sts.metadata.name.unwrap();
        let sts_namespace = sts.metadata.namespace.unwrap();
        let label_selector = format!("statefulset={sts_name}");
        let list_params = ListParams::default().labels(&label_selector);
        let pods: Api<Pod> = Api::namespaced(client, &sts_namespace);
        let pods = pods.list(&list_params);
        // Return an error if the query fails
        let pod_list = pods.await.map_err(Error::KubeError)?;
        // Return an error if the list is empty
        if pod_list.items.is_empty() {
            return Err(Error::KubeError(kube::Error::Api(kube::error::ErrorResponse {
                status: "404".to_string(),
                message: "No pods found".to_string(),
                reason: "Not Found".to_string(),
                code: 404,
            })));
        }
        let primary = pod_list.items[0].clone();
        Ok(primary)
    }

    pub async fn psql(
        &self,
        command: String,
        database: String,
        client: Client,
    ) -> Result<PsqlOutput, kube::Error> {
        let pod_name = self
            .primary_pod(client.clone())
            .await
            .unwrap()
            .metadata
            .name
            .unwrap();

        return PsqlCommand::new(
            pod_name,
            self.metadata.namespace.clone().unwrap(),
            command,
            database,
            client,
        )
        .execute()
        .await;
    }
}

pub fn is_pod_ready() -> impl Condition<Pod> + 'static {
    move |obj: Option<&Pod>| {
        if let Some(pod) = &obj {
            if let Some(status) = &pod.status {
                if let Some(conds) = &status.conditions {
                    if let Some(pcond) = conds.iter().find(|c| c.type_ == "ContainersReady") {
                        return pcond.status == "True";
                    }
                }
            }
        }
        false
    }
}

pub fn is_postgres_ready() -> impl Condition<Pod> + 'static {
    move |obj: Option<&Pod>| {
        if let Some(pod) = &obj {
            if let Some(status) = &pod.status {
                if let Some(container_statuses) = &status.container_statuses {
                    for container in container_statuses {
                        if container.name == "postgres" {
                            return container.ready;
                        }
                    }
                }
            }
        }
        false
    }
}

/// Diagnostics to be exposed by the web server
#[derive(Clone, Serialize)]
pub struct Diagnostics {
    #[serde(deserialize_with = "from_ts")]
    pub last_event: DateTime<Utc>,
    #[serde(skip)]
    pub reporter: Reporter,
}
impl Default for Diagnostics {
    fn default() -> Self {
        Self {
            last_event: Utc::now(),
            reporter: "coredb-controller".into(),
        }
    }
}
impl Diagnostics {
    fn recorder(&self, client: Client, cdb: &CoreDB) -> Recorder {
        Recorder::new(client, self.reporter.clone(), cdb.object_ref(&()))
    }
}

/// State shared between the controller and the web server
#[derive(Clone, Default)]
pub struct State {
    /// Diagnostics populated by the reconciler
    diagnostics: Arc<RwLock<Diagnostics>>,
    /// Metrics registry
    registry: prometheus::Registry,
}

/// State wrapper around the controller outputs for the web server
impl State {
    /// Metrics getter
    pub fn metrics(&self) -> Vec<prometheus::proto::MetricFamily> {
        self.registry.gather()
    }

    /// State getter
    pub async fn diagnostics(&self) -> Diagnostics {
        self.diagnostics.read().await.clone()
    }

    // Create a Controller Context that can update State
    pub fn create_context(&self, client: Client) -> Arc<Context> {
        Arc::new(Context {
            client,
            metrics: Metrics::default().register(&self.registry).unwrap(),
            diagnostics: self.diagnostics.clone(),
        })
    }
}

/// Initialize the controller and shared state (given the crd is installed)
pub async fn init(client: Client) -> (BoxFuture<'static, ()>, State) {
    let state = State::default();
    let cdb = Api::<CoreDB>::all(client.clone());
    if let Err(e) = cdb.list(&ListParams::default().limit(1)).await {
        error!("CRD is not queryable; {e:?}. Is the CRD installed?");
        info!("Installation: cargo run --bin crdgen | kubectl apply -f -");
        std::process::exit(1);
    }
    let controller = Controller::new(cdb, ListParams::default())
        .run(reconcile, error_policy, state.create_context(client))
        .filter_map(|x| async move { Result::ok(x) })
        .for_each(|_| futures::future::ready(()))
        .boxed();
    (controller, state)
}

// Tests rely on fixtures.rs
#[cfg(test)]
mod test {
    use super::{reconcile, Context, CoreDB};
    use std::sync::Arc;

    #[tokio::test]
    async fn new_coredbs_without_finalizers_gets_a_finalizer() {
        let (testctx, fakeserver, _) = Context::test();
        let coredb = CoreDB::test();
        // verify that coredb gets a finalizer attached during reconcile
        fakeserver.handle_finalizer_creation(&coredb);
        let res = reconcile(Arc::new(coredb), testctx).await;
        assert!(res.is_ok(), "initial creation succeeds in adding finalizer");
    }

    #[tokio::test]
    async fn test_patches_coredb() {
        let (testctx, fakeserver, _) = Context::test();
        let coredb = CoreDB::test().finalized();
        fakeserver.handle_coredb_patch(&coredb);
        let res = reconcile(Arc::new(coredb), testctx).await;
        assert!(res.is_ok(), "finalized coredb succeeds in its reconciler");
    }
}<|MERGE_RESOLUTION|>--- conflicted
+++ resolved
@@ -23,12 +23,7 @@
 };
 
 use crate::{
-<<<<<<< HEAD
     extensions::reconcile_extensions, postgres_exporter_role::create_postgres_exporter_role,
-=======
-    extensions::{get_all_extensions, manage_extensions},
-    postgres_exporter_role::create_postgres_exporter_role,
->>>>>>> 91ee5d1d
     secret::reconcile_secret,
 };
 use k8s_openapi::{
@@ -79,11 +74,8 @@
 pub struct CoreDBStatus {
     pub running: bool,
     pub extensions: Option<Vec<Extension>>,
-<<<<<<< HEAD
-=======
     #[serde(default = "defaults::default_storage")]
     pub storage: Quantity,
->>>>>>> 91ee5d1d
 }
 
 // Context for our reconciler
@@ -112,12 +104,8 @@
     }
 }
 
-<<<<<<< HEAD
 
 #[derive(Clone, Debug, Deserialize, Eq, Hash, JsonSchema, Serialize, PartialEq)]
-=======
-#[derive(Clone, Debug, Deserialize, JsonSchema, Serialize, PartialEq)]
->>>>>>> 91ee5d1d
 pub struct ExtensionInstallLocation {
     pub enabled: bool,
     // no database or schema when disabled
@@ -215,56 +203,22 @@
             return Ok(Action::requeue(Duration::from_secs(1)));
         }
 
-<<<<<<< HEAD
         let extensions: Vec<Extension> = reconcile_extensions(self, ctx.clone()).await.unwrap();
 
-=======
-        let mut extensions: Vec<Extension> =
-            get_all_extensions(self, ctx.clone()).await.unwrap_or_else(|_| {
-                panic!(
-                    "Error getting extensions on CoreDB {}",
-                    self.metadata.name.clone().unwrap()
-                )
-            });
-
-        // TODO(chuckhend) - reconcile extensions before create/drop in manage_extensions
-        manage_extensions(self, ctx.clone()).await.unwrap_or_else(|_| {
-            panic!(
-                "Error updating extensions on CoreDB {}",
-                self.metadata.name.clone().unwrap()
-            )
-        });
-        // must be sorted same, else reconcile will trigger again
-        extensions.sort_by_key(|e| e.name.clone());
-        // always overwrite status object with what we saw
->>>>>>> 91ee5d1d
         let new_status = Patch::Apply(json!({
             "apiVersion": "coredb.io/v1alpha1",
             "kind": "CoreDB",
             "status": CoreDBStatus {
                 running: true,
-<<<<<<< HEAD
-                extensions: Some(extensions),
-=======
         storage: self.spec.storage.clone(),
         extensions: Some(extensions),
->>>>>>> 91ee5d1d
             }
         }));
         let ps = PatchParams::apply("cntrlr").force();
         let _o = coredbs
             .patch_status(&name, &ps, &new_status)
             .await
-<<<<<<< HEAD
-            .unwrap_or_else(|_| {
-                panic!(
-                    "Error patching status on CoreDB {}",
-                    self.metadata.name.clone().unwrap()
-                )
-            });
-=======
             .map_err(Error::KubeError)?;
->>>>>>> 91ee5d1d
 
         // If no events were received, check back every minute
         Ok(Action::requeue(Duration::from_secs(60)))
