use crate::{telemetry, Error, Metrics, Result};
use chrono::{DateTime, Utc};
use futures::{
    future::{BoxFuture, FutureExt},
    stream::StreamExt,
};

use crate::{
    defaults,
    psql::{PsqlCommand, PsqlOutput},
    service::reconcile_svc,
    statefulset::{reconcile_sts, stateful_set_from_cdb},
};
use kube::{
    api::{Api, ListParams, Patch, PatchParams, ResourceExt},
    client::Client,
    runtime::{
        controller::{Action, Controller},
        events::{Event, EventType, Recorder, Reporter},
        finalizer::{finalizer, Event as Finalizer},
    },
    CustomResource, Resource,
};

use crate::{
    extensions::reconcile_extensions, postgres_exporter_role::create_postgres_exporter_role,
    secret::reconcile_secret,
};
use k8s_openapi::{
    api::core::v1::{Namespace, Pod, ResourceRequirements},
    apimachinery::pkg::api::resource::Quantity,
};
use kube::runtime::wait::Condition;
use schemars::JsonSchema;
use serde::{Deserialize, Serialize};
use serde_json::json;
use std::sync::Arc;
use tokio::{sync::RwLock, time::Duration};
use tracing::*;

pub static COREDB_FINALIZER: &str = "coredbs.coredb.io";

/// Generate the Kubernetes wrapper struct `CoreDB` from our Spec and Status struct
///
/// This provides a hook for generating the CRD yaml (in crdgen.rs)
#[derive(CustomResource, Deserialize, Serialize, Clone, Debug, JsonSchema)]
#[cfg_attr(test, derive(Default))]
#[kube(kind = "CoreDB", group = "coredb.io", version = "v1alpha1", namespaced)]
#[kube(status = "CoreDBStatus", shortname = "cdb")]
#[allow(non_snake_case)]
pub struct CoreDBSpec {
    #[serde(default = "defaults::default_replicas")]
    pub replicas: i32,
    #[serde(default = "defaults::default_resources")]
    pub resources: ResourceRequirements,
    #[serde(default = "defaults::default_storage")]
    pub storage: Quantity,
    #[serde(default = "defaults::default_postgres_exporter_enabled")]
    pub postgresExporterEnabled: bool,
    #[serde(default = "defaults::default_image")]
    pub image: String,
    #[serde(default = "defaults::default_postgres_exporter_image")]
    pub postgresExporterImage: String,
    #[serde(default = "defaults::default_port")]
    pub port: i32,
    #[serde(default = "defaults::default_uid")]
    pub uid: i32,
    #[serde(default = "defaults::default_extensions")]
    pub extensions: Vec<Extension>,
}

/// The status object of `CoreDB`
#[derive(Deserialize, Serialize, Clone, Default, Debug, JsonSchema)]
pub struct CoreDBStatus {
    pub running: bool,
    pub extensions: Option<Vec<Extension>>,
    #[serde(default = "defaults::default_storage")]
    pub storage: Quantity,
}

// Context for our reconciler
#[derive(Clone)]
pub struct Context {
    /// Kubernetes client
    pub client: Client,
    /// Diagnostics read by the web server
    pub diagnostics: Arc<RwLock<Diagnostics>>,
    /// Prometheus metrics
    pub metrics: Metrics,
}

#[derive(Clone, Debug, Deserialize, Eq, Hash, JsonSchema, Serialize, PartialEq)]
pub struct Extension {
    pub name: String,
    pub locations: Vec<ExtensionInstallLocation>,
}

impl Default for Extension {
    fn default() -> Self {
        Extension {
            name: "pg_stat_statements".to_owned(),
            locations: vec![ExtensionInstallLocation::default()],
        }
    }
}


#[derive(Clone, Debug, Deserialize, Eq, Hash, JsonSchema, Serialize, PartialEq)]
pub struct ExtensionInstallLocation {
    pub enabled: bool,
    // no database or schema when disabled
    #[serde(default = "defaults::default_database")]
    pub database: String,
    #[serde(default = "defaults::default_schema")]
    pub schema: String,
    pub version: Option<String>,
}

impl Default for ExtensionInstallLocation {
    fn default() -> Self {
        ExtensionInstallLocation {
            schema: "public".to_owned(),
            database: "postgres".to_owned(),
            enabled: true,
            version: Some("1.9".to_owned()),
        }
    }
}

#[instrument(skip(ctx, cdb), fields(trace_id))]
async fn reconcile(cdb: Arc<CoreDB>, ctx: Arc<Context>) -> Result<Action> {
    let trace_id = telemetry::get_trace_id();
    Span::current().record("trace_id", &field::display(&trace_id));
    let _timer = ctx.metrics.count_and_measure();
    ctx.diagnostics.write().await.last_event = Utc::now();
    let ns = cdb.namespace().unwrap(); // cdb is namespace scoped
    let coredbs: Api<CoreDB> = Api::namespaced(ctx.client.clone(), &ns);

    info!("Reconciling CoreDB \"{}\" in {}", cdb.name_any(), ns);
    finalizer(&coredbs, COREDB_FINALIZER, cdb, |event| async {
        match event {
            Finalizer::Apply(cdb) => cdb.reconcile(ctx.clone()).await,
            Finalizer::Cleanup(cdb) => cdb.cleanup(ctx.clone()).await,
        }
    })
    .await
    .map_err(|e| Error::FinalizerError(Box::new(e)))
}

fn error_policy(cdb: Arc<CoreDB>, error: &Error, ctx: Arc<Context>) -> Action {
    warn!("reconcile failed: {:?}", error);
    ctx.metrics.reconcile_failure(&cdb, error);
    Action::requeue(Duration::from_secs(5 * 60))
}

impl CoreDB {
    // Reconcile (for non-finalizer related changes)
    async fn reconcile(&self, ctx: Arc<Context>) -> Result<Action> {
        let client = ctx.client.clone();
        let _recorder = ctx.diagnostics.read().await.recorder(client.clone(), self);
        let ns = self.namespace().unwrap();
        let name = self.name_any();
        let coredbs: Api<CoreDB> = Api::namespaced(client.clone(), &ns);

        // reconcile secret
        reconcile_secret(self, ctx.clone())
            .await
            .expect("error reconciling secret");

        // reconcile statefulset
        reconcile_sts(self, ctx.clone())
            .await
            .expect("error reconciling statefulset");

        // reconcile service
        reconcile_svc(self, ctx.clone())
            .await
            .expect("error reconciling service");

        let primary_pod = self.primary_pod(ctx.client.clone()).await;
        if primary_pod.is_err() {
            debug!("Did not find primary pod");
            return Ok(Action::requeue(Duration::from_secs(1)));
        }
        let primary_pod = primary_pod.unwrap();

        if !is_postgres_ready().matches_object(Some(&primary_pod)) {
            debug!("Postgres is not ready");
            return Ok(Action::requeue(Duration::from_secs(1)));
        }

        if !is_pod_ready().matches_object(Some(&primary_pod)) {
            debug!("Did not find primary pod");
            return Ok(Action::requeue(Duration::from_secs(1)));
        }

<<<<<<< HEAD
        create_postgres_exporter_role(self, ctx.clone())
            .await
            .unwrap_or_else(|_| {
                panic!(
                    "Error creating postgres_exporter on CoreDB {}",
                    self.metadata.name.clone().unwrap()
                )
            });

=======
>>>>>>> f9396d35
        let mut extensions: Vec<Extension> = reconcile_extensions(self, ctx.clone()).await.unwrap();
        // must be sorted same, else reconcile will trigger again
        extensions.sort_by_key(|e| e.name.clone());

        let new_status = Patch::Apply(json!({
            "apiVersion": "coredb.io/v1alpha1",
            "kind": "CoreDB",
            "status": CoreDBStatus {
                running: true,
        storage: self.spec.storage.clone(),
        extensions: Some(extensions),
            }
        }));
        let ps = PatchParams::apply("cntrlr").force();
        let _o = coredbs
            .patch_status(&name, &ps, &new_status)
            .await
            .map_err(Error::KubeError)?;

        // If no events were received, check back every minute
        Ok(Action::requeue(Duration::from_secs(60)))
    }

    // Finalizer cleanup (the object was deleted, ensure nothing is orphaned)
    async fn cleanup(&self, ctx: Arc<Context>) -> Result<Action> {
        // If namespace is terminating, do not publish delete event. Attempting to publish an event
        // in a terminating namespace will leave us in a bad state in which the namespace will hang
        // in terminating state.
        let ns_api: Api<Namespace> = Api::all(ctx.client.clone());
        let ns_status = ns_api
            .get_status(self.metadata.namespace.as_ref().unwrap())
            .await
            .map_err(Error::KubeError);
        let phase = ns_status.unwrap().status.unwrap().phase;
        if phase == Some("Terminating".to_string()) {
            return Ok(Action::await_change());
        }
        let recorder = ctx.diagnostics.read().await.recorder(ctx.client.clone(), self);
        // CoreDB doesn't have dependencies in this example case, so we just publish an event
        recorder
            .publish(Event {
                type_: EventType::Normal,
                reason: "DeleteCoreDB".into(),
                note: Some(format!("Delete `{}`", self.name_any())),
                action: "Reconciling".into(),
                secondary: None,
            })
            .await
            .map_err(Error::KubeError)?;
        Ok(Action::await_change())
    }

    async fn primary_pod(&self, client: Client) -> Result<Pod, Error> {
        let sts = stateful_set_from_cdb(self);
        let sts_name = sts.metadata.name.unwrap();
        let sts_namespace = sts.metadata.namespace.unwrap();
        let label_selector = format!("statefulset={sts_name}");
        let list_params = ListParams::default().labels(&label_selector);
        let pods: Api<Pod> = Api::namespaced(client, &sts_namespace);
        let pods = pods.list(&list_params);
        // Return an error if the query fails
        let pod_list = pods.await.map_err(Error::KubeError)?;
        // Return an error if the list is empty
        if pod_list.items.is_empty() {
            return Err(Error::KubeError(kube::Error::Api(kube::error::ErrorResponse {
                status: "404".to_string(),
                message: "No pods found".to_string(),
                reason: "Not Found".to_string(),
                code: 404,
            })));
        }
        let primary = pod_list.items[0].clone();
        Ok(primary)
    }

    pub async fn psql(
        &self,
        command: String,
        database: String,
        client: Client,
    ) -> Result<PsqlOutput, kube::Error> {
        let pod_name = self
            .primary_pod(client.clone())
            .await
            .unwrap()
            .metadata
            .name
            .unwrap();

        return PsqlCommand::new(
            pod_name,
            self.metadata.namespace.clone().unwrap(),
            command,
            database,
            client,
        )
        .execute()
        .await;
    }
}

pub fn is_pod_ready() -> impl Condition<Pod> + 'static {
    move |obj: Option<&Pod>| {
        if let Some(pod) = &obj {
            if let Some(status) = &pod.status {
                if let Some(conds) = &status.conditions {
                    if let Some(pcond) = conds.iter().find(|c| c.type_ == "ContainersReady") {
                        return pcond.status == "True";
                    }
                }
            }
        }
        false
    }
}

pub fn is_postgres_ready() -> impl Condition<Pod> + 'static {
    move |obj: Option<&Pod>| {
        if let Some(pod) = &obj {
            if let Some(status) = &pod.status {
                if let Some(container_statuses) = &status.container_statuses {
                    for container in container_statuses {
                        if container.name == "postgres" {
                            return container.ready;
                        }
                    }
                }
            }
        }
        false
    }
}

/// Diagnostics to be exposed by the web server
#[derive(Clone, Serialize)]
pub struct Diagnostics {
    #[serde(deserialize_with = "from_ts")]
    pub last_event: DateTime<Utc>,
    #[serde(skip)]
    pub reporter: Reporter,
}
impl Default for Diagnostics {
    fn default() -> Self {
        Self {
            last_event: Utc::now(),
            reporter: "coredb-controller".into(),
        }
    }
}
impl Diagnostics {
    fn recorder(&self, client: Client, cdb: &CoreDB) -> Recorder {
        Recorder::new(client, self.reporter.clone(), cdb.object_ref(&()))
    }
}

/// State shared between the controller and the web server
#[derive(Clone, Default)]
pub struct State {
    /// Diagnostics populated by the reconciler
    diagnostics: Arc<RwLock<Diagnostics>>,
    /// Metrics registry
    registry: prometheus::Registry,
}

/// State wrapper around the controller outputs for the web server
impl State {
    /// Metrics getter
    pub fn metrics(&self) -> Vec<prometheus::proto::MetricFamily> {
        self.registry.gather()
    }

    /// State getter
    pub async fn diagnostics(&self) -> Diagnostics {
        self.diagnostics.read().await.clone()
    }

    // Create a Controller Context that can update State
    pub fn create_context(&self, client: Client) -> Arc<Context> {
        Arc::new(Context {
            client,
            metrics: Metrics::default().register(&self.registry).unwrap(),
            diagnostics: self.diagnostics.clone(),
        })
    }
}

/// Initialize the controller and shared state (given the crd is installed)
pub async fn init(client: Client) -> (BoxFuture<'static, ()>, State) {
    let state = State::default();
    let cdb = Api::<CoreDB>::all(client.clone());
    if let Err(e) = cdb.list(&ListParams::default().limit(1)).await {
        error!("CRD is not queryable; {e:?}. Is the CRD installed?");
        info!("Installation: cargo run --bin crdgen | kubectl apply -f -");
        std::process::exit(1);
    }
    let controller = Controller::new(cdb, ListParams::default())
        .run(reconcile, error_policy, state.create_context(client))
        .filter_map(|x| async move { Result::ok(x) })
        .for_each(|_| futures::future::ready(()))
        .boxed();
    (controller, state)
}

// Tests rely on fixtures.rs
#[cfg(test)]
mod test {
    use super::{reconcile, Context, CoreDB};
    use std::sync::Arc;

    #[tokio::test]
    async fn new_coredbs_without_finalizers_gets_a_finalizer() {
        let (testctx, fakeserver, _) = Context::test();
        let coredb = CoreDB::test();
        // verify that coredb gets a finalizer attached during reconcile
        fakeserver.handle_finalizer_creation(&coredb);
        let res = reconcile(Arc::new(coredb), testctx).await;
        assert!(res.is_ok(), "initial creation succeeds in adding finalizer");
    }

    #[tokio::test]
    async fn test_patches_coredb() {
        let (testctx, fakeserver, _) = Context::test();
        let coredb = CoreDB::test().finalized();
        fakeserver.handle_coredb_patch(&coredb);
        let res = reconcile(Arc::new(coredb), testctx).await;
        assert!(res.is_ok(), "finalized coredb succeeds in its reconciler");
    }
}<|MERGE_RESOLUTION|>--- conflicted
+++ resolved
@@ -194,7 +194,6 @@
             return Ok(Action::requeue(Duration::from_secs(1)));
         }
 
-<<<<<<< HEAD
         create_postgres_exporter_role(self, ctx.clone())
             .await
             .unwrap_or_else(|_| {
@@ -204,8 +203,10 @@
                 )
             });
 
-=======
->>>>>>> f9396d35
+        if !is_pod_ready().matches_object(Some(&primary_pod)) {
+            debug!("Did not find primary pod");
+            return Ok(Action::requeue(Duration::from_secs(1)));
+        }
         let mut extensions: Vec<Extension> = reconcile_extensions(self, ctx.clone()).await.unwrap();
         // must be sorted same, else reconcile will trigger again
         extensions.sort_by_key(|e| e.name.clone());
