--- conflicted
+++ resolved
@@ -260,7 +260,6 @@
     diff
 }
 
-<<<<<<< HEAD
 
 #[cfg(test)]
 mod tests {
@@ -336,14 +335,14 @@
 
     #[test]
     fn test_parse_databases() {
-        let two_cols = "datname  
+        let two_cols = " datname  
         ----------
          postgres
          cat
          dog
         (3 rows)
         
-        ";
+         ";
 
         let rows = parse_databases(two_cols);
         println!("{:?}", rows);
@@ -380,71 +379,4 @@
         assert_eq!(ext[8].version, "1.2".to_owned());
         assert_eq!(ext[8].schema, "public".to_owned());
     }
-=======
-#[test]
-fn test_diff() {
-    let postgis_disabled = Extension {
-        name: "postgis".to_owned(),
-        locations: vec![ExtensionInstallLocation {
-            enabled: false,
-            database: "postgres".to_owned(),
-            schema: "public".to_owned(),
-            version: Some("1.1.1".to_owned()),
-        }],
-    };
-
-    let pgmq_enabled = Extension {
-        name: "pgmq".to_owned(),
-        locations: vec![ExtensionInstallLocation {
-            enabled: true,
-            database: "postgres".to_owned(),
-            schema: "public".to_owned(),
-            version: Some("1.1.1".to_owned()),
-        }],
-    };
-
-    let pgmq_disabled = Extension {
-        name: "pgmq".to_owned(),
-        locations: vec![ExtensionInstallLocation {
-            enabled: false,
-            database: "postgres".to_owned(),
-            schema: "public".to_owned(),
-            version: Some("1.1.1".to_owned()),
-        }],
-    };
-
-    let desired = vec![postgis_disabled.clone(), pgmq_enabled.clone()];
-    let actual = vec![postgis_disabled.clone(), pgmq_disabled.clone()];
-    // diff should be that we need to enable pgmq
-    let diff = diff_extensions(&desired, &actual);
-    assert_eq!(diff.len(), 1);
-    assert_eq!(diff[0], pgmq_enabled);
-
-    // order does not matter
-    let desired = vec![pgmq_enabled.clone(), postgis_disabled.clone()];
-    let actual = vec![postgis_disabled.clone(), pgmq_disabled.clone()];
-    // diff will still be to enable pgmq
-    let diff = diff_extensions(&desired, &actual);
-    assert_eq!(diff.len(), 1);
-    assert_eq!(diff[0], pgmq_enabled);
-
-    let desired = vec![postgis_disabled.clone(), pgmq_enabled.clone()];
-    let actual = vec![postgis_disabled.clone(), pgmq_disabled.clone()];
-    // diff should be that we need to enable pgmq
-    let diff = diff_extensions(&desired, &actual);
-    assert_eq!(diff.len(), 1);
-    assert_eq!(diff[0], pgmq_enabled);
-
-    let desired = vec![postgis_disabled.clone(), pgmq_enabled.clone()];
-    let actual = vec![postgis_disabled.clone(), pgmq_enabled.clone()];
-    // diff == actual, so diff should be empty
-    let diff = diff_extensions(&desired, &actual);
-    assert_eq!(diff.len(), 0);
-
-    let desired = vec![postgis_disabled.clone()];
-    let actual = vec![postgis_disabled.clone(), pgmq_enabled.clone()];
-    // less extensions desired than exist - should be a no op
-    let diff = diff_extensions(&desired, &actual);
-    assert_eq!(diff.len(), 0);
->>>>>>> f9396d35
 }