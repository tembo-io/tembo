--- conflicted
+++ resolved
@@ -44,20 +44,12 @@
 
 
 pub fn default_sharedir_storage() -> Quantity {
-<<<<<<< HEAD
-    Quantity("250M".to_string())
-=======
     Quantity("250Mi".to_string())
->>>>>>> c1c045f1
 }
 
 
 pub fn default_pkglibdir_storage() -> Quantity {
-<<<<<<< HEAD
-    Quantity("250M".to_string())
-=======
     Quantity("250Mi".to_string())
->>>>>>> c1c045f1
 }
 
 
