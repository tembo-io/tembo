// Include the #[ignore] macro on slow tests.
// That way, 'cargo test' does not run them by default.
// To run just these tests, use 'cargo test -- --ignored'
// To run all tests, use 'cargo test -- --include-ignored'
//
// https://doc.rust-lang.org/book/ch11-02-running-tests.html
//
// These tests assume there is already kubernetes running and you have a context configured.
// It also assumes that the CRD(s) and operator are already installed for this cluster.
// In this way, it can be used as a conformance test on a target, separate from installation.

#[cfg(test)]
mod test {

    use controller::{
        defaults::{default_resources, default_storage},
        is_pod_ready, CoreDB,
    };
    use k8s_openapi::{
        api::core::v1::{
            Container, Namespace, PersistentVolumeClaim, Pod, PodSpec, ResourceRequirements, Secret,
        },
        apiextensions_apiserver::pkg::apis::apiextensions::v1::CustomResourceDefinition,
        apimachinery::pkg::{api::resource::Quantity, apis::meta::v1::ObjectMeta},
    };
    use kube::{
        api::{AttachParams, Patch, PatchParams, PostParams},
        runtime::wait::{await_condition, conditions, Condition},
        Api, Client, Config,
    };
    use rand::Rng;
    use std::{str, thread, time::Duration};
    use tokio::io::AsyncReadExt;

    const API_VERSION: &str = "coredb.io/v1alpha1";

    async fn create_test_buddy(pods_api: Api<Pod>, name: String) -> String {
        // Launch a pod we can connect to if we want to
        // run commands inside the cluster.
        let test_pod_name = format!("test-buddy-{}", name);
        let pod = Pod {
            metadata: ObjectMeta {
                name: Some(test_pod_name.clone()),
                ..ObjectMeta::default()
            },
            spec: Some(PodSpec {
                containers: vec![Container {
                    command: Some(vec!["sleep".to_string()]),
                    args: Some(vec!["360".to_string()]),
                    name: "test-connection".to_string(),
                    image: Some("curlimages/curl:latest".to_string()),
                    ..Container::default()
                }],
                restart_policy: Some("Never".to_string()),
                ..PodSpec::default()
            }),
            ..Pod::default()
        };

        let _pod = pods_api.create(&PostParams::default(), &pod).await.unwrap();

        test_pod_name
    }

    async fn run_command_in_container(pods_api: Api<Pod>, pod_name: String, command: Vec<String>) -> String {
        let attach_params = AttachParams {
            container: None,
            tty: false,
            stdin: true,
            stdout: true,
            stderr: true,
            max_stdin_buf_size: Some(1024),
            max_stdout_buf_size: Some(1024),
            max_stderr_buf_size: Some(1024),
        };

        let mut attached_process = pods_api
            .exec(pod_name.as_str(), &command, &attach_params)
            .await
            .unwrap();
        let mut stdout_reader = attached_process.stdout().unwrap();
        let mut result_stdout = String::new();
        stdout_reader.read_to_string(&mut result_stdout).await.unwrap();

        result_stdout
    }

    #[tokio::test]
    #[ignore]
    async fn functional_test_basic_create() {
        // Initialize the Kubernetes client
        let client = kube_client().await;

        // Configurations
        let mut rng = rand::thread_rng();
        let name = &format!("test-coredb-{}", rng.gen_range(0..100000));
        let namespace = "default";
        let kind = "CoreDB";
        let replicas = 1;

        // Timeout settings while waiting for an event
        let timeout_seconds_start_pod = 60;
        let timeout_seconds_pod_ready = 30;
        let timeout_seconds_secret_present = 30;

        // Create a pod we can use to run commands in the cluster
        let pods: Api<Pod> = Api::namespaced(client.clone(), namespace);
        let test_pod_name = create_test_buddy(pods.clone(), name.to_string()).await;

        // Apply a basic configuration of CoreDB
        println!("Creating CoreDB resource {}", name);
        let coredbs: Api<CoreDB> = Api::namespaced(client.clone(), namespace);
        let coredb_json = serde_json::json!({
            "apiVersion": API_VERSION,
            "kind": kind,
            "metadata": {
                "name": name
            },
            "spec": {
                "replicas": replicas,
                "extensions": [
                    {
                        "name": "postgis",
                        "locations": [{
                            "enabled": true,
                            "version": "1.1.1",
                            "database": "postgres",
                            "schema": "public"}
                        ]
                    }]
            }
        });
        let params = PatchParams::apply("coredb-integration-test");
        let patch = Patch::Apply(&coredb_json);
        let coredb_resource = coredbs.patch(name, &params, &patch).await.unwrap();

        // Wait for secret to be created
        let secret_api: Api<Secret> = Api::namespaced(client.clone(), namespace);
        let secret_name = format!("{}-connection", name);
        println!("Waiting for secret to be created: {}", secret_name);
        let establish = await_condition(secret_api.clone(), &secret_name, wait_for_secret());
        let _ = tokio::time::timeout(Duration::from_secs(timeout_seconds_secret_present), establish)
            .await
            .unwrap_or_else(|_| {
                panic!(
                    "Did not find the secret {} present after waiting {} seconds",
                    secret_name, timeout_seconds_secret_present
                )
            });
        println!("Found secret: {}", secret_name);

        // Wait for Pod to be created
        let pod_name = format!("{}-0", name);

        println!("Waiting for pod to be running: {}", pod_name);
        let _check_for_pod = tokio::time::timeout(
            Duration::from_secs(timeout_seconds_start_pod),
            await_condition(pods.clone(), &pod_name, conditions::is_pod_running()),
        )
        .await
        .unwrap_or_else(|_| {
            panic!(
                "Did not find the pod {} to be running after waiting {} seconds",
                pod_name, timeout_seconds_start_pod
            )
        });
        println!("Waiting for pod to be ready: {}", pod_name);
        let _check_for_pod_ready = tokio::time::timeout(
            Duration::from_secs(timeout_seconds_pod_ready),
            await_condition(pods.clone(), &pod_name, is_pod_ready()),
        )
        .await
        .unwrap_or_else(|_| {
            panic!(
                "Did not find the pod {} to be ready after waiting {} seconds",
                pod_name, timeout_seconds_pod_ready
            )
        });
        println!("Found pod ready: {}", pod_name);

        // Assert default storage values are applied to PVC
        let pvc_api: Api<PersistentVolumeClaim> = Api::namespaced(client.clone(), namespace);
        let default_storage: Quantity = default_storage();
        let pvc = pvc_api.get(&format!("data-{}", pod_name)).await.unwrap();
        let storage = pvc.spec.unwrap().resources.unwrap().requests.unwrap();
        let s = storage.get("storage").unwrap().to_owned();
        assert_eq!(default_storage, s);

        // Assert default resource values are applied to postgres container
        let default_resources: ResourceRequirements = default_resources();
        let pg_pod = pods.get(&pod_name).await.unwrap();
        let resources = pg_pod.spec.unwrap().containers[0].clone().resources;
        assert_eq!(default_resources, resources.unwrap());

        // Assert no tables found
        let result = coredb_resource
            .psql("\\dt".to_string(), "postgres".to_string(), client.clone())
            .await
            .unwrap();
        println!("{}", result.stderr.clone().unwrap());
        assert!(result
            .stderr
            .clone()
            .unwrap()
            .contains("Did not find any relations."));

        // Create table 'customers'
        let result = coredb_resource
            .psql(
                "
                CREATE TABLE customers (
                   id serial PRIMARY KEY,
                   name VARCHAR(50) NOT NULL,
                   email VARCHAR(50) NOT NULL UNIQUE,
                   created_at TIMESTAMP DEFAULT NOW()
                );
                "
                .to_string(),
                "postgres".to_string(),
                client.clone(),
            )
            .await
            .unwrap();
        println!("{}", result.stdout.clone().unwrap());
        assert!(result.stdout.clone().unwrap().contains("CREATE TABLE"));

        // Assert table 'customers' exists
        let result = coredb_resource
            .psql("\\dt".to_string(), "postgres".to_string(), client.clone())
            .await
            .unwrap();
        println!("{}", result.stdout.clone().unwrap());
        assert!(result.stdout.clone().unwrap().contains("customers"));

        // TODO(ianstanton) we need to properly wait for 'postgis' extension to be created
        thread::sleep(Duration::from_millis(5000));

        // Assert extension 'postgis' was created
        let result = coredb_resource
            .psql(
                "select extname from pg_catalog.pg_extension;".to_string(),
                "postgres".to_string(),
                client.clone(),
            )
            .await
            .unwrap();

        println!("{}", result.stdout.clone().unwrap());
        assert!(result.stdout.clone().unwrap().contains("postgis"));

        // Assert role 'postgres_exporter' was created
        let result = coredb_resource
            .psql(
                "SELECT rolname FROM pg_roles;".to_string(),
                "postgres".to_string(),
                client.clone(),
            )
            .await
            .unwrap();

        println!("{}", result.stdout.clone().unwrap());
        assert!(result.stdout.clone().unwrap().contains("postgres_exporter"));

        // Assert we can curl the metrics from the service
        let metrics_service_name = format!("{}-metrics", name);
        let command = vec![
            String::from("curl"),
            format!("http://{metrics_service_name}/metrics"),
        ];
        let result_stdout = run_command_in_container(pods.clone(), test_pod_name.clone(), command).await;
        assert!(result_stdout.contains("pg_up 1"));
        println!("Found metrics when curling the metrics service");

        // Assert we can drop an extension after its been created
        let coredb_json = serde_json::json!({
            "apiVersion": API_VERSION,
            "kind": kind,
            "metadata": {
                "name": name
            },
            "spec": {
                "replicas": replicas,
                "extensions": [
                    {
                        "name": "postgis",
                        "locations": [{
                            "enabled": false,
                            "version": "1.1.1",
                            "database": "postgres",
                            "schema": "public"}
                        ]
                    }]
            }
        });

        // Apply crd with extension disabled
        let params = PatchParams::apply("coredb-integration-test");
        let patch = Patch::Apply(&coredb_json);
        let coredb_resource = coredbs.patch(name, &params, &patch).await.unwrap();

        // give it time to drop
        thread::sleep(Duration::from_millis(5000));

        // Assert extension no longer created
        let result = coredb_resource
            .psql(
                "select extname from pg_catalog.pg_extension;".to_string(),
                "postgres".to_string(),
                client.clone(),
            )
            .await
            .unwrap();

        println!("{}", result.stdout.clone().unwrap());
        // assert does not contain postgis
<<<<<<< HEAD
        assert!(!result.stdout.clone().unwrap().contains("postgis"));

        // assert extensions made it into the status
        let spec = coredbs.get(name).await.unwrap();
        let status = spec.status.unwrap();
        let extensions = status.extensions.unwrap();
        assert!(extensions.len() > 0);
=======
        assert!(!result.stdout.unwrap().contains("postgis"));
>>>>>>> b9d008ff
    }

    #[tokio::test]
    #[ignore]
    async fn functional_test_delete_namespace() {
        // Initialize the Kubernetes client
        let client = kube_client().await;
        let mut rng = rand::thread_rng();
        let name = &format!("test-coredb-{}", rng.gen_range(0..100000));
        let namespace = name;

        // Create namespace
        let ns_api: Api<Namespace> = Api::all(client.clone());
        let params = PatchParams::apply("coredb-integration-test").force();
        let ns = serde_json::json!({
            "apiVersion": "v1",
            "kind": "Namespace",
            "metadata": {
                "name": format!("{}", namespace),
            }
        });
        ns_api
            .patch(namespace, &params, &Patch::Apply(&ns))
            .await
            .unwrap();

        // Timeout settings while waiting for an event
        let timeout_seconds_start_pod = 60;
        let timeout_seconds_pod_ready = 30;
        let timeout_seconds_ns_deleted = 30;
        let timeout_seconds_coredb_deleted = 30;

        // Create coredb
        println!("Creating CoreDB resource {}", name);
        let coredbs: Api<CoreDB> = Api::namespaced(client.clone(), namespace);
        let coredb_json = serde_json::json!({
            "apiVersion": API_VERSION,
            "kind": "CoreDB",
            "metadata": {
                "name": name
            },
            "spec": {
                "replicas": 1,
                "extensions": [
                    {
                        "name": "postgis",
                        "locations": [{
                            "enabled": false,
                            "version": "1.1.1",
                            "database": "postgres",
                            "schema": "public"}
                        ]
                    }]
            }
        });
        let params = PatchParams::apply("coredb-integration-test");
        let patch = Patch::Apply(&coredb_json);
        coredbs.patch(name, &params, &patch).await.unwrap();

        // Assert coredb is running
        let pod_name = format!("{}-0", name);
        let pods: Api<Pod> = Api::namespaced(client.clone(), namespace);
        println!("Waiting for pod to be running: {}", pod_name);
        let _check_for_pod = tokio::time::timeout(
            Duration::from_secs(timeout_seconds_start_pod),
            await_condition(pods.clone(), &pod_name, conditions::is_pod_running()),
        )
        .await
        .unwrap_or_else(|_| {
            panic!(
                "Did not find the pod {} to be running after waiting {} seconds",
                pod_name, timeout_seconds_start_pod
            )
        });
        println!("Waiting for pod to be ready: {}", pod_name);
        let _check_for_pod_ready = tokio::time::timeout(
            Duration::from_secs(timeout_seconds_pod_ready),
            await_condition(pods.clone(), &pod_name, is_pod_ready()),
        )
        .await
        .unwrap_or_else(|_| {
            panic!(
                "Did not find the pod {} to be ready after waiting {} seconds",
                pod_name, timeout_seconds_pod_ready
            )
        });
        println!("Found pod ready: {}", pod_name);

        // Delete namespace
        ns_api.delete(namespace, &Default::default()).await.unwrap();

        // Assert coredb has been deleted
        // TODO(ianstanton) This doesn't assert the object is gone for good. Tried implementing something
        //  similar to the loop used in namespace delete assertion, but received a comparison error.
        println!("Waiting for CoreDB to be deleted: {}", &name);
        let _assert_coredb_deleted = tokio::time::timeout(
            Duration::from_secs(timeout_seconds_coredb_deleted),
            await_condition(coredbs.clone(), name, conditions::is_deleted("")),
        )
        .await
        .unwrap_or_else(|_| {
            panic!(
                "CoreDB {} was not deleted after waiting {} seconds",
                name, timeout_seconds_coredb_deleted
            )
        });

        // Assert namespace has been deleted
        println!("Waiting for namespace to be deleted: {}", &namespace);
        tokio::time::timeout(Duration::from_secs(timeout_seconds_ns_deleted), async move {
            loop {
                let get_ns = ns_api.get_opt(namespace).await.unwrap();
                if get_ns.is_none() {
                    break;
                }
            }
        })
        .await
        .unwrap_or_else(|_| {
            panic!(
                "Namespace {} was not deleted after waiting {} seconds",
                namespace, timeout_seconds_ns_deleted
            )
        });
    }

    async fn kube_client() -> Client {
        // Get the name of the currently selected namespace
        let kube_config = Config::infer()
            .await
            .expect("Please configure your Kubernetes context.");
        let selected_namespace = &kube_config.default_namespace;

        // Initialize the Kubernetes client
        let client = Client::try_from(kube_config.clone()).expect("Failed to initialize Kubernetes client");

        // Next, check that the currently selected namespace is labeled
        // to allow the running of tests.

        // List the namespaces with the specified labels
        let namespaces: Api<Namespace> = Api::all(client.clone());
        let namespace = namespaces.get(selected_namespace).await.unwrap();
        let labels = namespace.metadata.labels.unwrap();
        assert!(
            labels.contains_key("safe-to-run-coredb-tests"),
            "expected to find label 'safe-to-run-coredb-tests'"
        );
        assert_eq!(
            labels["safe-to-run-coredb-tests"], "true",
            "expected to find label 'safe-to-run-coredb-tests' with value 'true'"
        );

        // Check that the CRD is installed
        let custom_resource_definitions: Api<CustomResourceDefinition> = Api::all(client.clone());

        let _check_for_crd = tokio::time::timeout(
            Duration::from_secs(2),
            await_condition(
                custom_resource_definitions,
                "coredbs.coredb.io",
                conditions::is_crd_established(),
            ),
        )
        .await
        .expect("Custom Resource Definition for CoreDB was not found.");

        client
    }

    fn wait_for_secret() -> impl Condition<Secret> {
        |obj: Option<&Secret>| {
            if let Some(secret) = &obj {
                if let Some(t) = &secret.type_ {
                    return t == "Opaque";
                }
            }
            false
        }
    }
}<|MERGE_RESOLUTION|>--- conflicted
+++ resolved
@@ -313,7 +313,6 @@
 
         println!("{}", result.stdout.clone().unwrap());
         // assert does not contain postgis
-<<<<<<< HEAD
         assert!(!result.stdout.clone().unwrap().contains("postgis"));
 
         // assert extensions made it into the status
@@ -321,9 +320,6 @@
         let status = spec.status.unwrap();
         let extensions = status.extensions.unwrap();
         assert!(extensions.len() > 0);
-=======
-        assert!(!result.stdout.unwrap().contains("postgis"));
->>>>>>> b9d008ff
     }
 
     #[tokio::test]
