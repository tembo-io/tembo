--- conflicted
+++ resolved
@@ -1,10 +1,6 @@
 [package]
 name = "pgx_pgmq"
-<<<<<<< HEAD
-version = "0.0.1-alpha.1"
-=======
-version = "0.0.2-alpha.1"
->>>>>>> df36168f
+version = "0.0.2-alpha.2"
 edition = "2021"
 authors = ["CoreDB.io"]
 description = "Postgres extension for PGMQ"
@@ -29,11 +25,7 @@
 [dependencies]
 pgx = "0.7.1"
 serde = "1.0.152"
-<<<<<<< HEAD
 pgmq = "0.4.0"
-=======
-pgmq = { path = "../../crates/pgmq", version = "0.4.0" }
->>>>>>> df36168f
 serde_json = "1.0.91"
 
 [dev-dependencies]
