--- conflicted
+++ resolved
@@ -89,10 +89,7 @@
     print("### Read Message ###")
     for row in rows:
         pprint.pprint(dict(zip(column_names, row)))
-<<<<<<< HEAD
-=======
-```
->>>>>>> df36168f
+```
 ```
 '### Read Message ###'
 {'enqueued_at': datetime.datetime(2023, 2, 7, 2, 51, 50, 468837, tzinfo=datetime.timezone(datetime.timedelta(days=-1, seconds=64800))),
@@ -102,18 +99,6 @@
  'vt': datetime.datetime(2023, 2, 7, 16, 9, 4, 826669, tzinfo=datetime.timezone(datetime.timedelta(days=-1, seconds=64800)))}
  ```
 
-<<<<<<< HEAD
-```
-'### Read Message ###'
-{'enqueued_at': datetime.datetime(2023, 2, 7, 2, 51, 50, 468837, tzinfo=datetime.timezone(datetime.timedelta(days=-1, seconds=64800))),
- 'message': {'myqueue': 42},
- 'msg_id': 1,
- 'read_ct': 1,
- 'vt': datetime.datetime(2023, 2, 7, 16, 9, 4, 826669, tzinfo=datetime.timezone(datetime.timedelta(days=-1, seconds=64800)))}
- ```
-
-=======
->>>>>>> df36168f
 ### Delete a message from the queue
 
 ```python
