#!/usr/bin/env bash
set -Eeo pipefail
# TODO swap to -Eeuo pipefail above (after handling all potentially-unset variables)

# usage: file_env VAR [DEFAULT]
#    ie: file_env 'XYZ_DB_PASSWORD' 'example'
# (will allow for "$XYZ_DB_PASSWORD_FILE" to fill in the value of
#  "$XYZ_DB_PASSWORD" from a file, especially for Docker's secrets feature)
file_env() {
	local var="$1"
	local fileVar="${var}_FILE"
	local def="${2:-}"
	if [ "${!var:-}" ] && [ "${!fileVar:-}" ]; then
		printf >&2 'error: both %s and %s are set (but are exclusive)\n' "$var" "$fileVar"
		exit 1
	fi
	local val="$def"
	if [ "${!var:-}" ]; then
		val="${!var}"
	elif [ "${!fileVar:-}" ]; then
		val="$(< "${!fileVar}")"
	fi
	export "$var"="$val"
	unset "$fileVar"
}

# check to see if this file is being run or sourced from another script
_is_sourced() {
	# https://unix.stackexchange.com/a/215279
	[ "${#FUNCNAME[@]}" -ge 2 ] \
		&& [ "${FUNCNAME[0]}" = '_is_sourced' ] \
		&& [ "${FUNCNAME[1]}" = 'source' ]
}

# used to create initial postgres directories and if run as root, ensure ownership to the "postgres" user
docker_create_db_directories() {
	local user; user="$(id -u)"

	mkdir -p "$PGDATA"
	# ignore failure since there are cases where we can't chmod (and PostgreSQL might fail later anyhow - it's picky about permissions of this directory)
	chmod 700 "$PGDATA" || :

	# ignore failure since it will be fine when using the image provided directory; see also https://github.com/docker-library/postgres/pull/289
	mkdir -p /var/run/postgresql || :
	chmod 775 /var/run/postgresql || :

	# Create the transaction log directory before initdb is run so the directory is owned by the correct user
	if [ -n "${POSTGRES_INITDB_WALDIR:-}" ]; then
		mkdir -p "$POSTGRES_INITDB_WALDIR"
		if [ "$user" = '0' ]; then
			find "$POSTGRES_INITDB_WALDIR" \! -user postgres -exec chown postgres '{}' +
		fi
		chmod 700 "$POSTGRES_INITDB_WALDIR"
	fi

	# allow the container to be started with `--user`
	if [ "$user" = '0' ]; then
		find "$PGDATA" \! -user postgres -exec chown postgres '{}' +
		find /var/run/postgresql \! -user postgres -exec chown postgres '{}' +
	fi
}

# initialize empty PGDATA directory with new database via 'initdb'
# arguments to `initdb` can be passed via POSTGRES_INITDB_ARGS or as arguments to this function
# `initdb` automatically creates the "postgres", "template0", and "template1" dbnames
# this is also where the database user is created, specified by `POSTGRES_USER` env
docker_init_database_dir() {
	# "initdb" is particular about the current user existing in "/etc/passwd", so we use "nss_wrapper" to fake that if necessary
	# see https://github.com/docker-library/postgres/pull/253, https://github.com/docker-library/postgres/issues/359, https://cwrap.org/nss_wrapper.html
	local uid; uid="$(id -u)"
	if ! getent passwd "$uid" &> /dev/null; then
		# see if we can find a suitable "libnss_wrapper.so" (https://salsa.debian.org/sssd-team/nss-wrapper/-/commit/b9925a653a54e24d09d9b498a2d913729f7abb15)
		local wrapper
		for wrapper in {/usr,}/lib{/*,}/libnss_wrapper.so; do
			if [ -s "$wrapper" ]; then
				NSS_WRAPPER_PASSWD="$(mktemp)"
				NSS_WRAPPER_GROUP="$(mktemp)"
				export LD_PRELOAD="$wrapper" NSS_WRAPPER_PASSWD NSS_WRAPPER_GROUP
				local gid; gid="$(id -g)"
				printf 'postgres:x:%s:%s:PostgreSQL:%s:/bin/false\n' "$uid" "$gid" "$PGDATA" > "$NSS_WRAPPER_PASSWD"
				printf 'postgres:x:%s:\n' "$gid" > "$NSS_WRAPPER_GROUP"
				break
			fi
		done
	fi

	if [ -n "${POSTGRES_INITDB_WALDIR:-}" ]; then
		set -- --waldir "$POSTGRES_INITDB_WALDIR" "$@"
	fi

	# --pwfile refuses to handle a properly-empty file (hence the "\n"): https://github.com/docker-library/postgres/issues/1025
	eval 'initdb --username="$POSTGRES_USER" --pwfile=<(printf "%s\n" "$POSTGRES_PASSWORD") '"$POSTGRES_INITDB_ARGS"' "$@"'

	# unset/cleanup "nss_wrapper" bits
	if [[ "${LD_PRELOAD:-}" == */libnss_wrapper.so ]]; then
		rm -f "$NSS_WRAPPER_PASSWD" "$NSS_WRAPPER_GROUP"
		unset LD_PRELOAD NSS_WRAPPER_PASSWD NSS_WRAPPER_GROUP
	fi
}

# print large warning if POSTGRES_PASSWORD is long
# error if both POSTGRES_PASSWORD is empty and POSTGRES_HOST_AUTH_METHOD is not 'trust'
# print large warning if POSTGRES_HOST_AUTH_METHOD is set to 'trust'
# assumes database is not set up, ie: [ -z "$DATABASE_ALREADY_EXISTS" ]
docker_verify_minimum_env() {
	# check password first so we can output the warning before postgres
	# messes it up
	if [ "${#POSTGRES_PASSWORD}" -ge 100 ]; then
		cat >&2 <<-'EOWARN'
			WARNING: The supplied POSTGRES_PASSWORD is 100+ characters.
			  This will not work if used via PGPASSWORD with "psql".
			  https://www.postgresql.org/message-id/flat/E1Rqxp2-0004Qt-PL%40wrigleys.postgresql.org (BUG #6412)
			  https://github.com/docker-library/postgres/issues/507
		EOWARN
	fi
	if [ -z "$POSTGRES_PASSWORD" ] && [ 'trust' != "$POSTGRES_HOST_AUTH_METHOD" ]; then
		# The - option suppresses leading tabs but *not* spaces. :)
		cat >&2 <<-'EOE'
			Error: Database is uninitialized and superuser password is not specified.
			       You must specify POSTGRES_PASSWORD to a non-empty value for the
			       superuser. For example, "-e POSTGRES_PASSWORD=password" on "docker run".
			       You may also use "POSTGRES_HOST_AUTH_METHOD=trust" to allow all
			       connections without a password. This is *not* recommended.
			       See PostgreSQL documentation about "trust":
			       https://www.postgresql.org/docs/current/auth-trust.html
		EOE
		exit 1
	fi
	if [ 'trust' = "$POSTGRES_HOST_AUTH_METHOD" ]; then
		cat >&2 <<-'EOWARN'
			********************************************************************************
			WARNING: POSTGRES_HOST_AUTH_METHOD has been set to "trust". This will allow
			         anyone with access to the Postgres port to access your database without
			         a password, even if POSTGRES_PASSWORD is set. See PostgreSQL
			         documentation about "trust":
			         https://www.postgresql.org/docs/current/auth-trust.html
			         In Docker's default configuration, this is effectively any other
			         container on the same system.
			         It is not recommended to use POSTGRES_HOST_AUTH_METHOD=trust. Replace
			         it with "-e POSTGRES_PASSWORD=password" instead to set a password in
			         "docker run".
			********************************************************************************
		EOWARN
	fi
}

# usage: docker_process_init_files [file [file [...]]]
#    ie: docker_process_init_files /always-initdb.d/*
# process initializer files, based on file extensions and permissions
docker_process_init_files() {
	# psql here for backwards compatibility "${psql[@]}"
	psql=( docker_process_sql )

	printf '\n'
	local f
	for f; do
		case "$f" in
			*.sh)
				# https://github.com/docker-library/postgres/issues/450#issuecomment-393167936
				# https://github.com/docker-library/postgres/pull/452
				if [ -x "$f" ]; then
					printf '%s: running %s\n' "$0" "$f"
					"$f"
				else
					printf '%s: sourcing %s\n' "$0" "$f"
					. "$f"
				fi
				;;
			*.sql)     printf '%s: running %s\n' "$0" "$f"; docker_process_sql -f "$f"; printf '\n' ;;
			*.sql.gz)  printf '%s: running %s\n' "$0" "$f"; gunzip -c "$f" | docker_process_sql; printf '\n' ;;
			*.sql.xz)  printf '%s: running %s\n' "$0" "$f"; xzcat "$f" | docker_process_sql; printf '\n' ;;
			*.sql.zst) printf '%s: running %s\n' "$0" "$f"; zstd -dc "$f" | docker_process_sql; printf '\n' ;;
			*)         printf '%s: ignoring %s\n' "$0" "$f" ;;
		esac
		printf '\n'
	done
}

# Execute sql script, passed via stdin (or -f flag of pqsl)
# usage: docker_process_sql [psql-cli-args]
#    ie: docker_process_sql --dbname=mydb <<<'INSERT ...'
#    ie: docker_process_sql -f my-file.sql
#    ie: docker_process_sql <my-file.sql
docker_process_sql() {
	local query_runner=( psql -v ON_ERROR_STOP=1 --username "$POSTGRES_USER" --no-password --no-psqlrc )
	if [ -n "$POSTGRES_DB" ]; then
		query_runner+=( --dbname "$POSTGRES_DB" )
	fi

	PGHOST= PGHOSTADDR= "${query_runner[@]}" "$@"
}

# create initial database
# uses environment variables for input: POSTGRES_DB
docker_setup_db() {
	local dbAlreadyExists
	dbAlreadyExists="$(
		POSTGRES_DB= docker_process_sql --dbname postgres --set db="$POSTGRES_DB" --tuples-only <<-'EOSQL'
			SELECT 1 FROM pg_database WHERE datname = :'db' ;
		EOSQL
	)"
	if [ -z "$dbAlreadyExists" ]; then
		POSTGRES_DB= docker_process_sql --dbname postgres --set db="$POSTGRES_DB" <<-'EOSQL'
			CREATE DATABASE :"db" ;
		EOSQL
		printf '\n'
	fi
}

# Loads various settings that are used elsewhere in the script
# This should be called before any other functions
docker_setup_env() {
	file_env 'POSTGRES_PASSWORD'

	file_env 'POSTGRES_USER' 'postgres'
	file_env 'POSTGRES_DB' "$POSTGRES_USER"
	file_env 'POSTGRES_INITDB_ARGS'
	: "${POSTGRES_HOST_AUTH_METHOD:=}"

	declare -g DATABASE_ALREADY_EXISTS
	# look specifically for PG_VERSION, as it is expected in the DB dir
	if [ -s "$PGDATA/PG_VERSION" ]; then
		DATABASE_ALREADY_EXISTS='true'
	fi
}

# append POSTGRES_HOST_AUTH_METHOD to pg_hba.conf for "host" connections
# all arguments will be passed along as arguments to `postgres` for getting the value of 'password_encryption'
pg_setup_hba_conf() {
	# default authentication method is md5 on versions before 14
	# https://www.postgresql.org/about/news/postgresql-14-released-2318/
	if [ "$1" = 'postgres' ]; then
		shift
	fi
	local auth
	# check the default/configured encryption and use that as the auth method
	auth="$(postgres -C password_encryption "$@")"
	: "${POSTGRES_HOST_AUTH_METHOD:=$auth}"
	{
		printf '\n'
		if [ 'trust' = "$POSTGRES_HOST_AUTH_METHOD" ]; then
			printf '# warning trust is enabled for all connections\n'
			printf '# see https://www.postgresql.org/docs/12/auth-trust.html\n'
		fi
		printf 'host all all all %s\n' "$POSTGRES_HOST_AUTH_METHOD"
	} >> "$PGDATA/pg_hba.conf"
}

# Make sure we always copy the correct postgresql.conf, even if it already exists
# If postgresql.conf.replace is newer, we copy that to $PGDATA/postgresql.conf
update_postgresql_conf() {
    # Define the path to the replacement file
    local replace_file="/postgresql.conf.replace"

    # Check if the replacement file exists
    if [ -f "$replace_file" ]; then
        # If the replacement file and the current postgresql.conf file are different, replace postgresql.conf
        if ! cmp -s "$PGDATA/postgresql.conf" "$replace_file"; then
            echo "postgresql.conf is different from the replacement, updating..."
            cp "$replace_file" "$PGDATA/postgresql.conf"
        else
            echo "postgresql.conf is the same as the replacement, no update needed."
        fi
    else
        echo "No replacement file found, skipping update."
    fi
}

# start socket-only postgresql server for setting up or running scripts
# all arguments will be passed along as arguments to `postgres` (via pg_ctl)
docker_temp_server_start() {
	if [ "$1" = 'postgres' ]; then
		shift
	fi

	# internal start of server in order to allow setup using psql client
	# does not listen on external TCP/IP and waits until start finishes
	set -- "$@" -c listen_addresses='' -p "${PGPORT:-5432}"

	PGUSER="${PGUSER:-$POSTGRES_USER}" \
	pg_ctl -D "$PGDATA" \
		-o "$(printf '%q ' "$@")" \
		-w start
}

# stop postgresql server after done setting up user and running scripts
docker_temp_server_stop() {
	PGUSER="${PGUSER:-postgres}" \
	pg_ctl -D "$PGDATA" -m fast -w stop
}

# check arguments for an option that would cause postgres to stop
# return true if there is one
_pg_want_help() {
	local arg
	for arg; do
		case "$arg" in
			# postgres --help | grep 'then exit'
			# leaving out -C on purpose since it always fails and is unhelpful:
			# postgres: could not access the server configuration file "/var/lib/postgresql/data/postgresql.conf": No such file or directory
			-'?'|--help|--describe-config|-V|--version)
				return 0
				;;
		esac
	done
	return 1
}

_main() {
	# if first arg looks like a flag, assume we want to run postgres server
	if [ "${1:0:1}" = '-' ]; then
		set -- postgres "$@"
	fi

	if [ "$1" = 'postgres' ] && ! _pg_want_help "$@"; then
		docker_setup_env
		# setup data directories and permissions (when run as root)
		docker_create_db_directories
		if [ "$(id -u)" = '0' ]; then
			# then restart script as postgres user
			exec gosu postgres "$BASH_SOURCE" "$@"
		fi

		# only run initialization on an empty data directory
		if [ -z "$DATABASE_ALREADY_EXISTS" ]; then
			docker_verify_minimum_env

			# check dir permissions to reduce likelihood of half-initialized database
			ls /docker-entrypoint-initdb.d/ > /dev/null

			docker_init_database_dir
			pg_setup_hba_conf "$@"

			# PGPASSWORD is required for psql when authentication is required for 'local' connections via pg_hba.conf and is otherwise harmless
			# e.g. when '--auth=md5' or '--auth-local=md5' is used in POSTGRES_INITDB_ARGS
			export PGPASSWORD="${PGPASSWORD:-$POSTGRES_PASSWORD}"
			docker_temp_server_start "$@"

			docker_setup_db
			docker_process_init_files /docker-entrypoint-initdb.d/*
<<<<<<< HEAD
			# ensure we copy the lastest configuration over
			update_postgresql_conf
=======
			# ensure we copy the lastes configuration over
                        update_postgresql_conf
>>>>>>> d0836562

			docker_temp_server_stop
			unset PGPASSWORD

			cat <<-'EOM'
				PostgreSQL init process complete; ready for start up.
			EOM
		else
			# ensure we copy the lastest configuration over
			update_postgresql_conf
			cat <<-'EOM'
				PostgreSQL Database directory appears to contain a database; Skipping initialization
			EOM
		fi
	fi

	exec "$@"
}

if ! _is_sourced; then
	_main "$@"
fi<|MERGE_RESOLUTION|>--- conflicted
+++ resolved
@@ -338,13 +338,10 @@
 
 			docker_setup_db
 			docker_process_init_files /docker-entrypoint-initdb.d/*
-<<<<<<< HEAD
+
 			# ensure we copy the lastest configuration over
 			update_postgresql_conf
-=======
-			# ensure we copy the lastes configuration over
-                        update_postgresql_conf
->>>>>>> d0836562
+
 
 			docker_temp_server_stop
 			unset PGPASSWORD
