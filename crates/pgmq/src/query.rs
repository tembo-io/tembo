//! Query constructors

use lazy_static::lazy_static;
use regex::Regex;

pub const TABLE_PREFIX: &str = r#"pgmq"#;

pub fn init_queue(name: &str) -> Vec<String> {
    check_input(name);
    vec![
        create_meta(),
        create_queue(name),
        create_index(name),
        create_archive(name),
        insert_meta(name),
    ]
}

pub fn destory_queue(name: &str) -> Vec<String> {
    check_input(name);
    vec![
        drop_queue(name),
        delete_queue_index(name),
        drop_queue_archive(name),
        delete_queue_metadata(name),
    ]
}

pub fn create_queue(name: &str) -> String {
    check_input(name);
    format!(
        "
        CREATE TABLE IF NOT EXISTS {TABLE_PREFIX}_{name} (
            msg_id BIGSERIAL,
            read_ct INT DEFAULT 0,
            enqueued_at TIMESTAMP WITH TIME ZONE DEFAULT (now() at time zone 'utc'),
            vt TIMESTAMP WITH TIME ZONE,
            message JSON
        );
        "
    )
}

pub fn create_archive(name: &str) -> String {
    check_input(name);
    format!(
        "
        CREATE TABLE IF NOT EXISTS {TABLE_PREFIX}_{name}_archive (
            msg_id BIGSERIAL,
            read_ct INT DEFAULT 0,
            enqueued_at TIMESTAMP WITH TIME ZONE DEFAULT (now() at time zone 'utc'),
            deleted_at TIMESTAMP WITH TIME ZONE DEFAULT (now() at time zone 'utc'),
            vt TIMESTAMP WITH TIME ZONE,
            message JSON
        );
        "
    )
}

pub fn create_meta() -> String {
    format!(
        "
        CREATE TABLE IF NOT EXISTS {TABLE_PREFIX}_meta (
            queue_name VARCHAR UNIQUE,
            created_at TIMESTAMP WITH TIME ZONE DEFAULT (now() at time zone 'utc')
        );
        "
    )
}

pub fn drop_queue(name: &str) -> String {
    check_input(name);
    format!(
        "
        DROP TABLE IF EXISTS {TABLE_PREFIX}_{name};
        "
    )
}

pub fn delete_queue_index(name: &str) -> String {
    check_input(name);
    format!(
        "
        DROP INDEX IF EXISTS {TABLE_PREFIX}_{name}.vt_idx_{name};
        "
    )
}

pub fn delete_queue_metadata(name: &str) -> String {
    check_input(name);
    format!(
        "
        DO $$
        BEGIN
           IF EXISTS (
                SELECT 1
                FROM information_schema.tables
                WHERE table_name = '{TABLE_PREFIX}_meta')
            THEN
              DELETE
              FROM {TABLE_PREFIX}_meta
              WHERE queue_name = '{name}';
           END IF;
        END $$;
        "
    )
}

pub fn drop_queue_archive(name: &str) -> String {
    check_input(name);
    format!(
        "
        DROP TABLE IF EXISTS {TABLE_PREFIX}_{name}_archive;
        "
    )
}

pub fn insert_meta(name: &str) -> String {
    check_input(name);
    format!(
        "
        INSERT INTO {TABLE_PREFIX}_meta (queue_name)
        VALUES ('{name}')
        ON CONFLICT
        DO NOTHING;
        "
    )
}

pub fn create_index(name: &str) -> String {
    check_input(name);
    format!(
        "
        CREATE INDEX IF NOT EXISTS vt_idx_{name} ON {TABLE_PREFIX}_{name} (vt ASC);
        "
    )
}

pub fn enqueue(name: &str, messages: &[serde_json::Value]) -> String {
    // TOOO: vt should be now() + delay
    // construct string of comma separated messages
    check_input(name);
    let mut values: String = "".to_owned();
    for message in messages.iter() {
        let full_msg = format!("(now() at time zone 'utc', '{message}'::json),");
        values.push_str(&full_msg)
    }
    // drop trailing comma from constructed string
    values.pop();
    format!(
        "
        INSERT INTO {TABLE_PREFIX}_{name} (vt, message)
        VALUES {values}
        RETURNING msg_id;
        "
    )
}

pub fn read(name: &str, vt: &i32, limit: &i32) -> String {
    check_input(name);
    format!(
        "
    WITH cte AS
        (
            SELECT *
            FROM {TABLE_PREFIX}_{name}
            WHERE vt <= now() at time zone 'utc'
            ORDER BY msg_id ASC
            LIMIT {limit}
            FOR UPDATE SKIP LOCKED
        )
    UPDATE {TABLE_PREFIX}_{name}
    SET 
        vt = (now() at time zone 'utc' + interval '{vt} seconds'),
        read_ct = read_ct + 1
    WHERE msg_id in (select msg_id from cte)
    RETURNING *;
    "
    )
}

pub fn delete(name: &str, msg_id: &i64) -> String {
    check_input(name);
    format!(
        "
        DELETE FROM {TABLE_PREFIX}_{name}
        WHERE msg_id = {msg_id};
        "
    )
}

pub fn delete_batch(name: &str, msg_ids: &[i64]) -> String {
    // construct string of comma separated msg_id
    check_input(name);
    let mut msg_id_list: String = "".to_owned();
    for msg_id in msg_ids.iter() {
        let id_str = format!("{msg_id},");
        msg_id_list.push_str(&id_str)
    }
    // drop trailing comma from constructed string
    msg_id_list.pop();
    format!(
        "
        DELETE FROM {TABLE_PREFIX}_{name}
        WHERE msg_id in ({msg_id_list});
        "
    )
}

pub fn archive(name: &str, msg_id: &i64) -> String {
    check_input(name);
    format!(
        "
        WITH archived AS (
            DELETE FROM {TABLE_PREFIX}_{name}
            WHERE msg_id = {msg_id}
            RETURNING msg_id, vt, read_ct, enqueued_at, message
        )
        INSERT INTO {TABLE_PREFIX}_{name}_archive (msg_id, vt, read_ct, enqueued_at, message)
        SELECT msg_id, vt, read_ct, enqueued_at, message 
        FROM archived;
        "
    )
}

pub fn pop(name: &str) -> String {
    check_input(name);
    format!(
        "
        WITH cte AS
            (
                SELECT *
                FROM {TABLE_PREFIX}_{name}
                WHERE vt <= now() at time zone 'utc'
                ORDER BY msg_id ASC
                LIMIT 1
                FOR UPDATE SKIP LOCKED
            )
        DELETE from {TABLE_PREFIX}_{name}
        WHERE msg_id = (select msg_id from cte)
        RETURNING *;
        "
    )
}

<<<<<<< HEAD
/// panics if input is valid queue. otherwise does nothing.
=======
/// panics if input is invalid. otherwise does nothing.
>>>>>>> cefb0581
pub fn check_input(input: &str) {
    lazy_static! {
        static ref RE: Regex = Regex::new(r#"^[a-zA-Z0-9_]+$"#).unwrap();
    }
    if !RE.is_match(input) {
        panic!("Invalid queue name: {input}")
    }
}

#[cfg(test)]
mod tests {
    use super::*;

    #[test]
    fn test_create() {
        let query = create_queue("yolo");
        assert!(query.contains("pgmq_yolo"));
    }

    #[test]
    fn test_enqueue() {
        let mut msgs: Vec<serde_json::Value> = Vec::new();
        let msg = serde_json::json!({
            "foo": "bar"
        });
        msgs.push(msg);
        let query = enqueue("yolo", &msgs);
        assert!(query.contains("pgmq_yolo"));
        assert!(query.contains("{\"foo\":\"bar\"}"));
    }

    #[test]
    fn test_read() {
        let qname = "myqueue";
        let vt: i32 = 20;
        let limit: i32 = 1;

        let query = read(&qname, &vt, &limit);

        assert!(query.contains(&qname));
        assert!(query.contains(&vt.to_string()));
    }

    #[test]
    fn test_delete() {
        let qname = "myqueue";
        let msg_id: i64 = 42;

        let query = delete(&qname, &msg_id);

        assert!(query.contains(&qname));
        assert!(query.contains(&msg_id.to_string()));
    }

    #[test]
    fn test_delete_batch() {
        let mut msg_ids: Vec<i64> = Vec::new();
        let qname = "myqueue";
        msg_ids.push(42);
        msg_ids.push(43);
        msg_ids.push(44);

        let query = delete_batch(&qname, &msg_ids);

        assert!(query.contains(&qname));
        for id in msg_ids.iter() {
            assert!(query.contains(&id.to_string()));
        }
    }

    #[test]
    #[should_panic]
    fn test_check_input_0() {
        check_input("bad;queue_name");
    }

    #[test]
    #[should_panic]
    fn test_check_input_1() {
        check_input("bad name");
    }

    #[test]
    #[should_panic]
    fn test_check_input_2() {
        check_input("bad--name");
    }
}<|MERGE_RESOLUTION|>--- conflicted
+++ resolved
@@ -243,11 +243,7 @@
     )
 }
 
-<<<<<<< HEAD
-/// panics if input is valid queue. otherwise does nothing.
-=======
 /// panics if input is invalid. otherwise does nothing.
->>>>>>> cefb0581
 pub fn check_input(input: &str) {
     lazy_static! {
         static ref RE: Regex = Regex::new(r#"^[a-zA-Z0-9_]+$"#).unwrap();
