--- conflicted
+++ resolved
@@ -6,28 +6,17 @@
 
     #[cfg(test)]
     pub async fn get_test_app(
-<<<<<<< HEAD
-        validation: bool,
-    ) -> impl Service<Request, Response = ServiceResponse, Error = Error> {
-        let mut startup_config = gateway::server::webserver_startup_config().await;
-        startup_config.cfg.org_validation_enabled = validation;
-=======
         auth: bool,
     ) -> impl Service<Request, Response = ServiceResponse, Error = Error> {
         let mut cfg = gateway::config::Config::new().await;
         cfg.org_auth_enabled = auth;
         let startup_config = gateway::server::webserver_startup_config(cfg).await;
->>>>>>> f49bd554
         test::init_service(
             App::new()
                 .app_data(web::Data::new(startup_config.cfg.clone()))
                 .app_data(web::Data::new(startup_config.http_client.clone()))
                 .app_data(web::Data::new(startup_config.pool.clone()))
-<<<<<<< HEAD
-                .app_data(web::Data::new(startup_config.validation_cache.clone()))
-=======
                 .app_data(web::Data::new(startup_config.auth_cache.clone()))
->>>>>>> f49bd554
                 .configure(gateway::server::webserver_routes),
         )
         .await
