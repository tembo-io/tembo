--- conflicted
+++ resolved
@@ -79,22 +79,14 @@
 
 #[ignore]
 #[actix_web::test]
-<<<<<<< HEAD
-async fn test_validation() {
-=======
 async fn test_authorization() {
     env_logger::init();
 
->>>>>>> f49bd554
     let mut rng = rand::thread_rng();
     let rnd = rng.gen_range(0..100000);
     let org_id = format!("org_{rnd}");
 
-<<<<<<< HEAD
-    std::env::set_var("ORG_VALIDATION_CACHE_REFRESH_INTERVAL_SEC", "1");
-=======
     std::env::set_var("ORG_AUTH_CACHE_REFRESH_INTERVAL_SEC", "1");
->>>>>>> f49bd554
     let app = common::get_test_app(true).await;
 
     let model = "facebook/opt-125m";
@@ -121,21 +113,13 @@
         .expect("Failed to connect to database");
     sqlx::query("INSERT INTO inference.org_validation (org_id, valid) VALUES ($1, $2)")
         .bind(&org_id)
-<<<<<<< HEAD
-        .bind(&true)
-=======
         .bind(true)
->>>>>>> f49bd554
         .execute(&dbclient)
         .await
         .expect("Failed to insert org status");
 
     // call again after org is validated
-<<<<<<< HEAD
-    tokio::time::sleep(std::time::Duration::from_secs(2)).await;
-=======
     tokio::time::sleep(std::time::Duration::from_secs(4)).await;
->>>>>>> f49bd554
 
     let req = test::TestRequest::post()
         .uri("/v1/chat/completions")
@@ -145,15 +129,10 @@
         .set_payload(payload.to_string())
         .to_request();
 
-<<<<<<< HEAD
-    let resp = test::call_service(&app, req).await;
-    // validated org must succeed
-=======
     println!("org_id: {}", org_id);
 
     let resp = test::call_service(&app, req).await;
     // validated org must succeed
     println!("{:?}", resp);
->>>>>>> f49bd554
     assert!(resp.status().is_success());
 }