--- conflicted
+++ resolved
@@ -7,14 +7,9 @@
     pub llm_service_host_port: Url,
     pub pg_conn_str: String,
     pub server_port: u16,
-<<<<<<< HEAD
-    pub org_validation_enabled: bool,
-    pub org_validation_cache_refresh_interval_sec: u64,
-=======
     pub server_workers: u16,
     pub org_auth_enabled: bool,
     pub org_auth_cache_refresh_interval_sec: u64,
->>>>>>> f49bd554
 }
 
 impl Config {
@@ -28,17 +23,6 @@
             server_port: from_env_default("WEBSERVER_PORT", "8080")
                 .parse::<u16>()
                 .unwrap_or(8080),
-<<<<<<< HEAD
-            org_validation_enabled: from_env_default("ORG_VALIDATION_ENABLED", "true")
-                .parse()
-                .expect("ORG_VALIDATION_ENABLED must be a boolean"),
-            org_validation_cache_refresh_interval_sec: from_env_default(
-                "ORG_VALIDATION_CACHE_REFRESH_INTERVAL_SEC",
-                "10",
-            )
-            .parse()
-            .expect("ORG_VALIDATION_CACHE_REFRESH_INTERVAL_SEC must be an integer"),
-=======
             server_workers: from_env_default("WEBSERVER_WORKERS", "8")
                 .parse::<u16>()
                 .unwrap_or(8),
@@ -51,7 +35,6 @@
             )
             .parse()
             .expect("ORG_AUTH_CACHE_REFRESH_INTERVAL_SEC must be an integer"),
->>>>>>> f49bd554
         }
     }
 }
